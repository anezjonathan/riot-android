apply plugin: 'com.android.application'
apply plugin: 'com.google.gms.google-services'

android {
    compileSdkVersion 23
    buildToolsVersion '23.0.3'

    packagingOptions {
        exclude 'META-INF/LICENSE'
        exclude 'META-INF/NOTICE'
    }

    defaultConfig {
        applicationId "im.vector"
        minSdkVersion 16
        targetSdkVersion 23
        versionCode 14
        versionName "0.3.2-dev"
    }

    signingConfigs {
        release {
            storeFile file(project.hasProperty("RELEASE_STORE_FILE") ? RELEASE_STORE_FILE : "/dummy/path")
            storePassword project.hasProperty("RELEASE_STORE_PASSWORD") ? RELEASE_STORE_PASSWORD : "dummy password"
            keyAlias project.hasProperty("RELEASE_KEY_ALIAS") ? RELEASE_KEY_ALIAS : "dummy alias"
            keyPassword project.hasProperty("RELEASE_KEY_PASSWORD") ? RELEASE_KEY_PASSWORD : "dummy password"
        }
    }

    buildTypes {
        debug {
            resValue "string", "git_revision", "\"${gitRevision()}\""
            resValue "string", "git_revision_unix_date", "\"${gitRevisionUnixDate()}\""
            resValue "string", "git_revision_date", "\"${gitRevisionDate()}\""
        }

        release {
            resValue "string", "git_revision", "\"${gitRevision()}\""
            resValue "string", "git_revision_unix_date", "\"${gitRevisionUnixDate()}\""
            resValue "string", "git_revision_date", "\"${gitRevisionDate()}\""
            shrinkResources true
            minifyEnabled false
            proguardFiles getDefaultProguardFile('proguard-android.txt'), 'proguard-rules.pro'
        }

        matrixorg.initWith(buildTypes.release)
        matrixorg {
            signingConfig signingConfigs.release
        }
    }

    productFlavors {
        app {
            applicationId "im.vector.alpha"
            versionCode 14
            versionName "0.3.2-dev"
            resValue "string", "allow_gcm_use", "true"
            resValue "string", "allow_ga_use", "true"
            resValue "string", "flavor_description", ""
        }

        appfdroid {
            applicationId "im.vector.alpha"
            versionCode 14
            versionName "0.3.2-dev"
            resValue "string", "allow_gcm_use", "false"
            resValue "string", "allow_ga_use", "false"
            resValue "string", "flavor_description", "FDroid version"
        }
    }

    lintOptions {
        disable 'InvalidPackage'
    }

    repositories {
        flatDir {
            dir 'libs'
        }

        maven {
            url "https://s3.amazonaws.com/repo.commonsware.com"
        }
    }
}

def gitRevision() {
    def cmd = "git rev-parse --short HEAD"
    return cmd.execute().text.trim()
}

def gitRevisionUnixDate() {
    def cmd = "git show -s --format=%ct HEAD^{commit}"
    return cmd.execute().text.trim()
}

def gitRevisionDate() {
    def cmd = "git show -s --format=%ci HEAD^{commit}"
    return cmd.execute().text.trim()
}

dependencies {
    compile fileTree(dir: 'libs', include: ['*.jar'])

    compile 'me.leolin:ShortcutBadger:1.1.2@aar'

<<<<<<< HEAD
    compile 'com.android.support:appcompat-v7:23.3.0'
    compile 'com.android.support:design:23.3.0'
    compile 'com.android.support:cardview-v7:23.3.0'
    compile 'com.android.support:recyclerview-v7:23.3.0'
    compile 'com.google.android.gms:play-services-gcm:8.1.0'
    compile 'com.google.android.gms:play-services-analytics:8.1.0'
=======
    compile 'com.android.support:appcompat-v7:22.2.0'
    compile 'com.android.support:design:22.2.0'
    compile 'com.android.support:cardview-v7:22.0.0'
    compile 'com.android.support:recyclerview-v7:22.0.0'
>>>>>>> a85da465

    compile 'com.squareup.retrofit:retrofit:1.6.1'
    compile 'com.google.code.gson:gson:2.3'
    compile 'com.squareup.okhttp:okhttp-urlconnection:2.0.0'
    compile 'com.squareup.okhttp:okhttp:2.0.0'
    compile 'io.pristine:libjingle:9690@aar'

    compile 'com.commonsware.cwac:anddown:0.2.+'

    compile(name: 'matrix-sdk', ext: 'aar')

    // app flavor only
    appCompile 'com.google.android.gms:play-services-gcm:8.1.0'
    appCompile 'com.google.android.gms:play-services-analytics:8.1.0'

    // fdroid flavor only
}
<|MERGE_RESOLUTION|>--- conflicted
+++ resolved
@@ -104,19 +104,10 @@
 
     compile 'me.leolin:ShortcutBadger:1.1.2@aar'
 
-<<<<<<< HEAD
     compile 'com.android.support:appcompat-v7:23.3.0'
     compile 'com.android.support:design:23.3.0'
     compile 'com.android.support:cardview-v7:23.3.0'
     compile 'com.android.support:recyclerview-v7:23.3.0'
-    compile 'com.google.android.gms:play-services-gcm:8.1.0'
-    compile 'com.google.android.gms:play-services-analytics:8.1.0'
-=======
-    compile 'com.android.support:appcompat-v7:22.2.0'
-    compile 'com.android.support:design:22.2.0'
-    compile 'com.android.support:cardview-v7:22.0.0'
-    compile 'com.android.support:recyclerview-v7:22.0.0'
->>>>>>> a85da465
 
     compile 'com.squareup.retrofit:retrofit:1.6.1'
     compile 'com.google.code.gson:gson:2.3'
