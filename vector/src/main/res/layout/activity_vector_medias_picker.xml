<?xml version="1.0" encoding="utf-8"?>

<FrameLayout xmlns:android="http://schemas.android.com/apk/res/android"
    android:layout_width="match_parent"
    android:layout_height="match_parent">

    <!-- scrollview containing the sufaceview and the gallery -->

    <!-- preview container: imageview + redo and cancel buttons -->
    <ScrollView
        android:id="@+id/medias_picker_scrollView"
        android:layout_width="match_parent"
        android:layout_height="match_parent"
        android:scrollbars="none">

        <!-- the height will be computed programmatically-->
        <RelativeLayout
            android:id="@+id/medias_picker_preview_gallery_layout"
            android:layout_width="match_parent"
            android:layout_height="1000dp">

            <!-- texture view the height will be computed programmatically-->
            <RelativeLayout
                android:id="@+id/medias_picker_camera_preview_layout"
                android:layout_width="wrap_content"
                android:layout_height="500dp"
                android:layout_alignParentTop="true"
                android:layout_centerHorizontal="true">

                <!-- SurfaceView is used to present a live camera preview -->
                <TextureView
                    android:id="@+id/medias_picker_texture_view"
                    android:layout_width="wrap_content"
                    android:layout_height="wrap_content"
                    android:layout_centerInParent="true"
                    android:visibility="visible" />

                <ImageView
                    android:id="@+id/medias_picker_texture_mask_view"
                    android:layout_width="match_parent"
                    android:layout_height="match_parent" />


                <!-- button to record a video -->
                <im.vector.view.VideoRecordView
                    android:id="@+id/medias_record_animation"
                    android:layout_width="wrap_content"
                    android:layout_height="wrap_content"
                    android:layout_alignParentBottom="true"
                    android:layout_centerHorizontal="true"
                    android:layout_marginBottom="26dp"
                    android:visibility="gone" />

                <!-- button to take the picture -->
                <ImageView
                    android:id="@+id/medias_picker_camera_button"
                    android:layout_width="70dp"
                    android:layout_height="70dp"
                    android:layout_alignParentBottom="true"
                    android:layout_centerHorizontal="true"
                    android:layout_marginBottom="30dp"
                    android:src="@drawable/ic_take_picture_vector_green" />

                <!-- toggle button to swap between front/rear camera-->
                <RelativeLayout
                    android:id="@+id/medias_picker_switch_camera"
                    android:layout_width="46dp"
                    android:layout_height="46dp"
<<<<<<< HEAD
                    android:layout_alignRight="@+id/medias_picker_texture_view"
                    android:layout_alignParentTop="true"
                    android:layout_marginTop="12dp"
=======
                    android:layout_alignEnd="@+id/medias_picker_texture_view"
                    android:layout_alignRight="@+id/medias_picker_texture_view"
                    android:layout_alignParentTop="true"
                    android:layout_marginTop="12dp"
                    android:layout_marginEnd="12dp"
>>>>>>> c803aff9
                    android:layout_marginRight="12dp"
                    android:background="@drawable/vector_medias_picker_button_background">

                    <ImageView
                        android:layout_width="30dp"
                        android:layout_height="30dp"
                        android:layout_centerInParent="true"
                        android:src="@drawable/ic_switch_camera" />
                </RelativeLayout>

                <!-- Exit button: = back button -->
                <RelativeLayout
                    android:id="@+id/medias_picker_exit"
                    android:layout_width="46dp"
                    android:layout_height="46dp"
                    android:layout_marginStart="12dp"
                    android:layout_marginLeft="12dp"
                    android:layout_marginTop="12dp"
                    android:background="@drawable/vector_medias_picker_button_background"
                    android:onClick="onExitButton">

                    <ImageView
                        android:layout_width="22dp"
                        android:layout_height="22dp"
                        android:layout_centerInParent="true"
                        android:src="@drawable/ic_exit_media_picker_vector_green" />
                </RelativeLayout>

            </RelativeLayout>

            <!-- gallery area container -->
            <TableLayout
                android:id="@+id/gallery_table_layout"
                android:layout_width="match_parent"
                android:layout_height="match_parent"
                android:layout_alignParentBottom="true"
                android:layout_gravity="center_horizontal" />

        </RelativeLayout>
    </ScrollView>

    <RelativeLayout
        android:id="@+id/medias_picker_preview_layout"
        android:layout_width="match_parent"
        android:layout_height="match_parent"
        android:background="@android:color/black"
        android:visibility="gone">

        <!-- layout containing the attach/redo buttons associated with the android:scaleType="centerCrop"
preview of the taken image -->
        <LinearLayout
            android:id="@+id/cancel_attach_picture_layout"
            android:layout_width="match_parent"
            android:layout_height="50dp"
            android:layout_alignParentBottom="true"
            android:orientation="horizontal"
            android:visibility="visible">

            <!-- REDO button: cancel the image preview -->
            <TextView
                android:id="@+id/medias_picker_redo_text_view"
                android:layout_width="0dp"
                android:layout_height="match_parent"
                android:layout_weight="30"
                android:gravity="center"
                android:text="@string/cancel"
                android:textColor="@android:color/white"
                android:textSize="20sp" />

            <Space
                android:layout_width="0dp"
                android:layout_height="match_parent"
                android:layout_weight="40"
                android:visibility="invisible" />

            <!-- CHECK button: attach the image preview -->

            <TextView
                android:id="@+id/medias_picker_attach_text_view"
                android:layout_width="0dp"
                android:layout_height="match_parent"
                android:layout_weight="30"
                android:gravity="center"
                android:text="@string/ok"
                android:textColor="@android:color/white"
                android:textSize="20sp" />
        </LinearLayout>

        <!-- image view used to display the image preview (from gallery or camera) -->
        <RelativeLayout
            android:id="@+id/medias_picker_preview_image_layout"
            android:layout_width="match_parent"
            android:layout_height="match_parent"
            android:layout_above="@+id/cancel_attach_picture_layout"
            android:visibility="visible">
            <ImageView
                android:id="@+id/medias_picker_preview_image_view"
                android:layout_width="match_parent"
                android:layout_height="match_parent"
                android:layout_centerInParent="true" />
            <ImageView
                android:id="@+id/medias_picker_preview_avatar_mode_mask"
                android:layout_width="match_parent"
                android:layout_height="match_parent" />

        </RelativeLayout>

        <!-- video preview -->
        <RelativeLayout
            android:id="@+id/medias_picker_preview_video_layout"
            android:layout_width="match_parent"
            android:layout_height="match_parent"
            android:layout_above="@+id/cancel_attach_picture_layout"
            android:visibility="gone">

            <VideoView
                android:id="@+id/medias_picker_preview_video_view"
                android:layout_width="match_parent"
                android:layout_height="match_parent"
                android:layout_centerInParent="true" />

            <ImageView
                android:id="@+id/medias_picker_preview_video_button"
                android:layout_width="60dp"
                android:layout_height="60dp"
                android:layout_centerInParent="true"
                android:rotation="@integer/rtl_mirror_flip"
                android:src="@drawable/camera_play" />
        </RelativeLayout>

    </RelativeLayout>

    <!-- progress bar -->
    <RelativeLayout
        android:id="@+id/medias_preview_progress_bar_layout"
        android:layout_width="match_parent"
        android:layout_height="match_parent"
        android:visibility="gone">

        <!-- downloading progress bar -->
        <ProgressBar
            android:id="@+id/medias_preview_progress_bar"
            android:layout_width="40dp"
            android:layout_height="40dp"
            android:layout_centerInParent="true"
            android:indeterminate="true"
            android:visibility="visible" />
    </RelativeLayout>

</FrameLayout>
<|MERGE_RESOLUTION|>--- conflicted
+++ resolved
@@ -66,17 +66,11 @@
                     android:id="@+id/medias_picker_switch_camera"
                     android:layout_width="46dp"
                     android:layout_height="46dp"
-<<<<<<< HEAD
-                    android:layout_alignRight="@+id/medias_picker_texture_view"
-                    android:layout_alignParentTop="true"
-                    android:layout_marginTop="12dp"
-=======
                     android:layout_alignEnd="@+id/medias_picker_texture_view"
                     android:layout_alignRight="@+id/medias_picker_texture_view"
                     android:layout_alignParentTop="true"
                     android:layout_marginTop="12dp"
                     android:layout_marginEnd="12dp"
->>>>>>> c803aff9
                     android:layout_marginRight="12dp"
                     android:background="@drawable/vector_medias_picker_button_background">
 
