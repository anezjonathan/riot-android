<?xml version="1.0" encoding="utf-8"?>
<resources>
    <!-- use to retrieve the supported languages list -->
    <!-- should the same value as the file name -->

    <string name="resources_language">en</string>
    <string name="resources_country_code">US</string>

    <!-- theme -->
    <string name="light_theme">Light Theme</string>
    <string name="dark_theme">Dark Theme</string>
    <string name="black_them">Black Theme</string>
    <string name="status_theme">Status.im Theme</string>

    <!-- permanent notification subtitle -->
    <string name="notification_sync_init">Initializing service</string>
    <string name="notification_sync_in_progress">Synchronising…</string>
    <string name="notification_listening_for_events">Listening for events</string>
    <string name="notification_noisy_notifications">Noisy notifications</string>
    <string name="notification_silent_notifications">Silent notifications</string>

    <!-- titles -->
    <string name="title_activity_home">Messages</string>
    <string name="title_activity_room">Room</string>
    <string name="title_activity_settings">Settings</string>
    <string name="title_activity_member_details">Member Details</string>
    <string name="title_activity_historical">Historical</string>
    <string name="title_activity_bug_report">Bug report</string>
    <string name="title_activity_group_details">Community details</string>
    <string name="title_activity_choose_sticker">Send a sticker</string>
    <string name="title_activity_keys_backup_setup">Key Backup</string>
    <string name="title_activity_keys_backup_restore">Use Key Backup</string>
    <string name="title_activity_verify_device">Verify device</string>

    <!-- Signing out screen -->

    <string name="keys_backup_is_not_finished_please_wait">Keys backup is not finished, please wait…</string>
    <string name="sign_out_bottom_sheet_warning_no_backup">You’ll lose your encrypted messages if you sign out now</string>
    <string name="sign_out_bottom_sheet_warning_backing_up">Key backup in progress. If you sign out now you’ll lose access to your encrypted messages.</string>
    <string name="sign_out_bottom_sheet_warning_backup_not_active">Secure Key Backup should be active on all of your devices to avoid losing access to your encrypted messages.</string>
    <string name="sign_out_bottom_sheet_dont_want_secure_messages">I don’t want my encrypted messages</string>
    <string name="sign_out_bottom_sheet_backing_up_keys">Backing up keys…</string>
    <string name="keys_backup_activate">Use Key Backup</string>
    <string name="are_you_sure">Are you sure?</string>
    <string name="backup">Back up</string>
    <string name="sign_out_bottom_sheet_will_lose_secure_messages">You’ll lose access to your encrypted messages unless you back up your keys before signing out.</string>

    <string name="dialog_title_third_party_licences">Third party licences</string>

    <!-- splash screen accessibility -->
    <string name="loading">Loading…</string>

    <!-- button names -->
    <string name="ok">OK</string>
    <string name="cancel">Cancel</string>
    <string name="save">Save</string>
    <string name="leave">Leave</string>
    <string name="stay">Stay</string>
    <string name="send">Send</string>
    <string name="copy">Copy</string>
    <string name="resend">Resend</string>
    <string name="redact">Remove</string>
    <string name="quote">Quote</string>
    <string name="download">Download</string>
    <string name="share">Share</string>
    <string name="speak">Speak</string>
    <string name="clear">Clear</string>
    <string name="later">Later</string>
    <string name="forward">Forward</string>
    <string name="permalink">Permalink</string>
    <string name="view_source">View Source</string>
    <string name="view_decrypted_source">View Decrypted Source</string>
    <string name="delete">Delete</string>
    <string name="rename">Rename</string>
    <string name="report_content">Report content</string>
    <string name="active_call">Active call</string>
    <!-- First param will be replace by the value of ongoing_conference_call_voice, and second one by the value of ongoing_conference_call_video -->
    <string name="ongoing_conference_call">Ongoing conference call.\nJoin as %1$s or %2$s</string>
    <string name="ongoing_conference_call_voice">Voice</string>
    <string name="ongoing_conference_call_video">Video</string>
    <string name="cannot_start_call">Cannot start the call, please try later</string>
    <string name="missing_permissions_warning">"Due to missing permissions, some features may be missing…</string>
    <string name="missing_permissions_error">"Due to missing permissions, this action is not possible.</string>
    <string name="missing_permissions_to_start_conf_call">You need permission to invite to start a conference in this room</string>
    <string name="missing_permissions_title_to_start_conf_call">Cannot start call</string>
    <string name="device_information">Device information</string>
    <string name="room_no_conference_call_in_encrypted_rooms">Conference calls are not supported in encrypted rooms</string>
    <string name="call_anyway">Call Anyway</string>
    <string name="send_anyway">Send Anyway</string>
    <string name="or">or</string>
    <string name="invite">Invite</string>
    <string name="offline">Offline</string>
    <string name="accept">Accept</string>
    <string name="skip">Skip</string>
    <string name="done">Done</string>
    <string name="abort">Abort</string>
    <string name="ignore">Ignore</string>

    <!-- actions -->
    <string name="action_exit">Exit</string>
    <string name="actions">Actions</string>
    <string name="action_sign_out">Sign out</string>
    <string name="action_sign_out_confirmation_simple">Are you sure you want to sign out?</string>
    <string name="action_voice_call">Voice Call</string>
    <string name="action_video_call">Video Call</string>
    <string name="action_global_search">Global search</string>
    <string name="action_mark_all_as_read">Mark all as read</string>
    <string name="action_historical">Historical</string>
    <string name="action_quick_reply">Quick reply</string>
    <string name="action_mark_room_read">Mark as read</string>
    <string name="action_open">Open</string>
    <string name="action_close">Close</string>
    <string name="copied_to_clipboard">Copied to clipboard</string>
    <string name="disable">Disable</string>

    <!-- dialog titles -->
    <string name="dialog_title_confirmation">Confirmation</string>
    <string name="dialog_title_warning">Warning</string>
    <string name="dialog_title_error">Error</string>

    <!-- Bottom navigation buttons -->
    <string name="bottom_action_home">Home</string>
    <string name="bottom_action_favourites">Favourites</string>
    <string name="bottom_action_people">People</string>
    <string name="bottom_action_rooms">Rooms</string>
    <string name="bottom_action_groups">Communities</string>

    <!-- Home screen -->
    <string name="home_filter_placeholder_home">Filter room names</string>
    <string name="home_filter_placeholder_favorites">Filter favourites</string>
    <string name="home_filter_placeholder_people">Filter people</string>
    <string name="home_filter_placeholder_rooms">Filter room names</string>
    <string name="home_filter_placeholder_groups">Filter community names</string>

    <!-- Home fragment -->
    <string name="invitations_header">Invites</string>
    <string name="low_priority_header">Low priority</string>
    <string name="system_alerts_header">"System Alerts"</string>

    <!-- People fragment -->
    <string name="direct_chats_header">Conversations</string>
    <string name="local_address_book_header">Local address book</string>
    <string name="user_directory_header">User directory</string>
    <string name="matrix_only_filter">Matrix contacts only</string>
    <string name="no_conversation_placeholder">No conversations</string>
    <string name="no_contact_access_placeholder">You didn’t allow Riot to access your local contacts</string>
    <string name="no_result_placeholder">No results</string>

    <!-- Rooms fragment -->
    <string name="rooms_header">Rooms</string>
    <string name="rooms_directory_header">Room directory</string>
    <string name="no_room_placeholder">No rooms</string>
    <string name="no_public_room_placeholder">No public rooms available</string>
    <plurals name="public_room_nb_users">
        <item quantity="one">1 user</item>
        <item quantity="other">%d users</item>
    </plurals>

    <!-- Groups fragment -->
    <string name="groups_invite_header">Invite</string>
    <string name="groups_header">Communities</string>
    <string name="no_group_placeholder">No groups</string>

    <string name="send_bug_report_include_logs">Send logs</string>
    <string name="send_bug_report_include_crash_logs">Send crash logs</string>
    <string name="send_bug_report_include_screenshot">Send screenshot</string>
    <string name="send_bug_report">Report bug</string>
    <string name="send_bug_report_description">Please describe the bug. What did you do? What did you expect to happen? What actually happened?</string>
    <string name="send_bug_report_description_in_english">If possible, please write the description in English.</string>
    <string name="send_bug_report_placeholder">Describe your problem here</string>
    <string name="send_bug_report_logs_description">In order to diagnose problems, logs from this client will be sent with this bug report. This bug report, including the logs and the screenshot, will not be publicly visible. If you would prefer to only send the text above, please untick:</string>
    <string name="send_bug_report_alert_message">You seem to be shaking the phone in frustration. Would you like to open the bug report screen?</string>
    <string name="send_bug_report_app_crashed">The application has crashed last time. Would you like to open the crash report screen?</string>
    <string name="send_bug_report_rage_shake">Rage shake to report bug</string>

    <string name="send_bug_report_sent">The bug report has been successfully sent</string>
    <string name="send_bug_report_failed">The bug report failed to be sent (%s)</string>
    <string name="send_bug_report_progress">Progress (%s%%)</string>

    <string name="send_files_in">Send into</string>
    <string name="read_receipt">Read</string>

    <string name="join_room">Join Room</string>
    <string name="username">Username</string>
    <string name="create_account">Create Account</string>
    <string name="login">Log in</string>
    <string name="logout">Sign out</string>
    <string name="hs_url">Home Server URL</string>
    <string name="identity_url">Identity Server URL</string>
    <string name="search">Search</string>

    <string name="start_new_chat">Start New Chat</string>
    <string name="start_voice_call">Start Voice Call</string>
    <string name="start_video_call">Start Video Call</string>

    <string name="option_send_voice">Send voice</string>

    <string name="start_new_chat_prompt_msg">Are you sure that you want to start a new chat with %s?</string>
    <string name="start_voice_call_prompt_msg">Are you sure that you want to start a voice call?</string>
    <string name="start_video_call_prompt_msg">Are you sure that you want to start a video call?</string>

    <string name="option_send_files">Send files</string>
    <string name="option_send_sticker">Send sticker</string>
    <string name="option_take_photo_video">Take photo or video</string>
    <string name="option_take_photo">Take photo</string>
    <string name="option_take_video">Take video</string>

    <!-- No sticker application dialog -->
    <string name="no_sticker_application_dialog_content">You don’t currently have any stickerpacks enabled.\n\nAdd some now?</string>

    <!-- External application -->
    <string name="go_on_with">go on with…</string>
    <string name="error_no_external_application_found">Sorry, no external application has been found to complete this action.</string>

    <!-- Authentication -->
    <string name="auth_login">Log in</string>
    <string name="auth_login_sso">Sign in with single sign-on</string>
    <string name="auth_register">Create Account</string>
    <string name="auth_submit">Submit</string>
    <string name="auth_skip">Skip</string>
    <string name="auth_send_reset_email">Send Reset Email</string>
    <string name="auth_return_to_login">Return to login screen</string>
    <string name="auth_user_id_placeholder">Email or user name</string>
    <string name="auth_password_placeholder">Password</string>
    <string name="auth_new_password_placeholder">New password</string>
    <string name="auth_user_name_placeholder">User name</string>
    <string name="auth_add_email_message">"Add an email address to your account to let users discover you, and let you reset password."</string>
    <string name="auth_add_phone_message">"Add a phone number to your account to let users discover you."</string>
    <string name="auth_add_email_phone_message">"Add an email address and/or a phone number to your account to let users discover you.\n\nEmail address will also let you reset your password."</string>
    <string name="auth_add_email_and_phone_message">"Add an email address and a phone number to your account to let users discover you.\n\nEmail address will also let you reset your password."</string>
    <string name="auth_email_placeholder">Email address</string>
    <string name="auth_opt_email_placeholder">Email address (optional)</string>
    <string name="auth_phone_number_placeholder">Phone number</string>
    <string name="auth_opt_phone_number_placeholder">Phone number (optional)</string>
    <string name="auth_repeat_password_placeholder">Repeat password</string>
    <string name="auth_repeat_new_password_placeholder">Confirm your new password</string>
    <string name="auth_invalid_login_param">Incorrect username and/or password</string>
    <string name="auth_invalid_user_name">User names may only contain letters, numbers, dots, hyphens and underscores</string>
    <string name="auth_invalid_password">Password too short (min 6)</string>
    <string name="auth_missing_password">Missing password</string>
    <string name="auth_invalid_email">"This doesn’t look like a valid email address"</string>
    <string name="auth_invalid_phone">"This doesn’t look like a valid phone number"</string>
    <string name="auth_email_already_defined">This email address is already defined.</string>
    <string name="auth_missing_email">Missing email address</string>
    <string name="auth_missing_phone">Missing phone number</string>
    <string name="auth_missing_email_or_phone">Missing email address or phone number</string>
    <string name="auth_invalid_token">Invalid token</string>
    <string name="auth_password_dont_match">Passwords don’t match</string>
    <string name="auth_forgot_password">Forgot password?</string>
    <string name="auth_use_server_options">Use custom server options (advanced)</string>
    <string name="auth_email_validation_message">Please check your email to continue registration</string>
    <string name="auth_threepid_warning_message">Registration with email and phone number at once is not supported yet until the api exists. Only the phone number will be taken into account.\n\nYou may add your email to your profile in settings.</string>
    <string name="auth_recaptcha_message">This Home Server would like to make sure you are not a robot</string>
    <string name="auth_username_in_use">Username in use</string>
    <string name="auth_home_server">Home Server:</string>
    <string name="auth_identity_server">Identity Server:</string>
    <string name="auth_reset_password_next_step_button">I have verified my email address</string>
    <string name="auth_reset_password_message">To reset your password, enter the email address linked to your account:</string>
    <string name="auth_reset_password_missing_email">The email address linked to your account must be entered.</string>
    <string name="auth_reset_password_missing_password">A new password must be entered.</string>
    <string name="auth_reset_password_email_validation_message">An email has been sent to %s. Once you’ve followed the link it contains, click below.</string>
    <string name="auth_reset_password_error_unauthorized">Failed to verify email address: make sure you clicked the link in the email</string>
    <string name="auth_reset_password_success_message">Your password has been reset.\n\nYou have been logged out of all devices and will no longer receive push notifications. To re-enable notifications, re-log in on each device.</string>
    <string name="auth_accept_policies">"Please review and accept the policies of this homeserver:"</string>

    <!-- Login Screen -->
    <string name="login_error_must_start_http">URL must start with http[s]://</string>
    <string name="login_error_network_error">Unable to login: Network error</string>
    <string name="login_error_unable_login">Unable to login</string>
    <string name="login_error_registration_network_error">Unable to register: Network error</string>
    <string name="login_error_unable_register">Unable to register</string>
    <string name="login_error_unable_register_mail_ownership">Unable to register : email ownership failure</string>
    <string name="login_error_invalid_home_server">Please enter a valid URL</string>
    <string name="login_error_unknown_host">This URL is not reachable, please check it</string>
    <string name="login_error_ssl_handshake">Your device is using an outdated TLS security protocol, vulnerable to attack, for your security you will not be able to connect</string>
    <string name="login_mobile_device">Mobile</string>

    <string name="login_error_forbidden">Invalid username/password</string>
    <string name="login_error_unknown_token">The access token specified was not recognised</string>
    <string name="login_error_bad_json">Malformed JSON</string>
    <string name="login_error_not_json">Did not contain valid JSON</string>
    <string name="login_error_limit_exceeded">Too many requests have been sent</string>
    <string name="login_error_user_in_use">This user name is already used</string>
    <string name="login_error_login_email_not_yet">The email link which has not been clicked yet</string>

    <!-- crypto warnings -->
    <string name="e2e_need_log_in_again">You need to log back in to generate end-to-end encryption keys for this device and submit the public key to your homeserver.\nThis is a once off.\nSorry for the inconvenience.</string>

    <!-- request again e2e key -->
    <string name="e2e_re_request_encryption_key"><u>Re-request encryption keys</u> from your other devices.</string>

    <string name="e2e_re_request_encryption_key_sent">Key request sent.</string>

    <string name="e2e_re_request_encryption_key_dialog_title">Request sent</string>
    <string name="e2e_re_request_encryption_key_dialog_content">Please launch Riot on another device that can decrypt the message so it can send the keys to this device.</string>

    <!-- read receipts list Screen -->
    <string name="read_receipts_list">Read Receipts List</string>

    <!-- flairs list Screen -->
    <string name="groups_list">Groups List</string>

    <!-- Mels -->
    <plurals name="membership_changes">
        <item quantity="one">1 membership change</item>
        <item quantity="other">%d membership changes</item>
    </plurals>

    <!-- accounts list Screen -->

    <!-- image size selection -->
    <string name="compression_options">Send as </string>
    <string name="compression_opt_list_original">Original</string>
    <string name="compression_opt_list_large">Large</string>
    <string name="compression_opt_list_medium">Medium</string>
    <string name="compression_opt_list_small">Small</string>

    <!-- media upload / download messages -->
    <string name="attachment_cancel_download">"Cancel the download?</string>
    <string name="attachment_cancel_upload">Cancel the upload?</string>
    <string name="attachment_remaining_time_seconds">%d s</string>
    <string name="attachment_remaining_time_minutes">%1$dm %2$ds</string>

    <!-- room creation dialog Screen -->
    <string name="yesterday">Yesterday</string>
    <string name="today">Today</string>

    <!-- room info dialog Screen -->
    <string name="room_info_room_name">Room name</string>
    <string name="room_info_room_topic">Room topic</string>

    <!-- Call settings screen -->
    <string name="settings_call_category">Calls</string>
    <string name="settings_call_ringtone_use_riot_ringtone">Use default Riot ringtone for incoming calls</string>
    <string name="settings_call_ringtone_title">Incoming call ringtone</string>
    <string name="settings_call_ringtone_dialog_title">Select ringtone for calls:</string>

    <!-- call string -->
    <string name="call">Call</string>
    <string name="call_connected">Call connected</string>
    <string name="call_connecting">Call connecting…</string>
    <string name="call_ended">Call ended</string>
    <string name="call_ring">Calling…</string>
    <string name="incoming_call">Incoming Call</string>
    <string name="incoming_video_call">Incoming Video Call</string>
    <string name="incoming_voice_call">Incoming Voice Call</string>
    <string name="call_in_progress">Call In Progress…</string>
    <string name="video_call_in_progress">Video Call In Progress…</string>

    <string name="call_error_user_not_responding">The remote side failed to pick up.</string>
    <string name="call_error_ice_failed">Media Connection Failed</string>
    <string name="call_error_camera_init_failed">Cannot initialize the camera</string>
    <string name="call_error_answered_elsewhere">call answered elsewhere</string>

    <!-- medias picker string -->
    <string name="media_picker_both_capture_title">Take a picture or a video"</string>
    <string name="media_picker_cannot_record_video">Cannot record video"</string>

    <!-- permissions Android M -->
    <string name="permissions_rationale_popup_title">Information</string>
    <string name="permissions_rationale_msg_storage">Riot needs permission to access your photo and video library to send and save attachments.\n\nPlease allow access on the next pop-up to be able to send files from your phone.</string>
    <string name="permissions_rationale_msg_camera">Riot needs permission to access your camera to take pictures and video calls.</string>
    <string name="permissions_rationale_msg_camera_explanation">\n\nPlease allow access on the next pop-up to be able to make the call.</string>
    <string name="permissions_rationale_msg_record_audio">Riot needs permission to access your microphone to perform audio calls.</string>
    <string name="permissions_rationale_msg_record_audio_explanation">\n\nPlease allow access on the next pop-up to be able to make the call.</string>
    <string name="permissions_rationale_msg_camera_and_audio">Riot needs permission to access your camera and your microphone to perform video calls.\n\nPlease allow access on the next pop-ups to be able to make the call.</string>
    <string name="permissions_rationale_msg_contacts">Riot needs permission to access your address book contacts to find other Matrix users based on their email and phone numbers.\n\nPlease allow access on the next pop-up to discover address book users reachable from Riot.</string>
    <string name="permissions_msg_contacts_warning_other_androids">Riot needs permission to access your address book contact to find other Matrix users based on their email and phone numbers.\n\nAllow Riot to access your contacts ?</string>

    <string name="permissions_action_not_performed_missing_permissions">Sorry. Action not performed, due to missing permissions</string>

    <!-- medias slider string -->
    <string name="media_slider_saved">Saved</string>
    <string name="media_slider_saved_message">Save to downloads?</string>
    <string name="yes">YES</string>
    <string name="no">NO</string>
    <string name="_continue">Continue</string>

    <!-- Actions -->
    <string name="remove">Remove</string>
    <string name="join">Join</string>
    <string name="preview">Preview</string>
    <string name="reject">Reject</string>

    <!-- Room -->
    <string name="list_members">List members</string>
    <string name="open_chat_header">Open header</string>
    <string name="room_sync_in_progress">Syncing…</string>
    <string name="room_jump_to_first_unread">Jump to first unread message.</string>

    <!-- Room Preview -->
    <string name="room_preview_invitation_format">You have been invited to join this room by %s</string>
    <string name="room_preview_unlinked_email_warning">This invitation was sent to %s, which is not associated with this account.\nYou may wish to login with a different account, or add this email to your account.</string>
    <string name="room_preview_try_join_an_unknown_room">You are trying to access %s. Would you like to join in order to participate in the discussion?</string>
    <string name="room_preview_try_join_an_unknown_room_default">a room</string>
    <string name="room_preview_room_interactions_disabled">This is a preview of this room. Room interactions have been disabled.</string>

    <!-- Chat creation -->
    <string name="room_creation_title">New Chat</string>
    <string name="room_creation_add_member">Add member</string>
    <plurals name="room_header_active_members_count">
        <item quantity="one">1 active members</item>
        <item quantity="other">%d active members</item>
    </plurals>
    <plurals name="room_title_members">
        <item quantity="one">1 member</item>
        <item quantity="other">%d members</item>
    </plurals>
    <string name="room_title_one_member">1 member</string>

    <!--  Time -->
    <plurals name="format_time_s">
        <item quantity="one">1s</item>
        <item quantity="other">%ds</item>
    </plurals>
    <plurals name="format_time_m">
        <item quantity="one">1m</item>
        <item quantity="other">%dm</item>
    </plurals>
    <plurals name="format_time_h">
        <item quantity="one">1h</item>
        <item quantity="other">%dh</item>
    </plurals>
    <plurals name="format_time_d">
        <item quantity="one">1d</item>
        <item quantity="other">%dd</item>
    </plurals>

    <!--  Chat participants -->
    <string name="room_participants_leave_prompt_title">Leave room</string>
    <string name="room_participants_leave_prompt_msg">Are you sure you want to leave the room?</string>
    <string name="room_participants_remove_prompt_msg">Are you sure you want to remove %s from this chat?</string>
    <string name="room_participants_create">Create</string>

    <string name="room_participants_online">Online</string>
    <string name="room_participants_offline">Offline</string>
    <string name="room_participants_idle">Idle</string>
    <!--The variable is one of "Online", "Offline" or "Idle" states above.-->
    <string name="room_participants_now">%1$s now</string>
    <!--
    The first variable is one of "Online", "Offline" or "Idle" states (with or without " now" part).
    The second variable is the formatted datetime (5s, 5m, 5h, 5d) from format_time_s/m/h/d strings.
    -->
    <string name="room_participants_ago">%1$s %2$s ago</string>

    <string name="room_participants_header_admin_tools">ADMIN TOOLS</string>
    <string name="room_participants_header_call">CALL</string>
    <string name="room_participants_header_direct_chats">DIRECT CHATS</string>
    <string name="room_participants_header_devices">DEVICES</string>

    <string name="room_participants_action_invite">Invite</string>
    <string name="room_participants_action_leave">Leave this room</string>
    <string name="room_participants_action_remove">Remove from this room</string>
    <string name="room_participants_action_ban">Ban</string>
    <string name="room_participants_action_unban">Unban</string>
    <string name="room_participants_action_kick">Kick</string>
    <string name="room_participants_action_set_default_power_level">Reset to normal user</string>
    <string name="room_participants_action_set_moderator">Make moderator</string>
    <string name="room_participants_action_set_admin">Make admin</string>
    <string name="room_participants_action_ignore">Hide all messages from this user</string>
    <string name="room_participants_action_unignore">Show all messages from this user</string>
    <string name="room_participants_action_unignore_prompt">Show all messages from this user?\n\nNote that this action will restart the app and it may take some time.</string>
    <string name="room_participants_invite_search_another_user">User ID, Name or email</string>
    <string name="room_participants_action_mention">Mention</string>
    <string name="room_participants_action_devices_list">Show Device List</string>
    <string name="room_participants_power_level_prompt">You will not be able to undo this change as you are promoting the user to have the same power level as yourself.\nAre you sure?</string>

    <plurals name="room_participants_kick_prompt_msg">
        <item quantity="one">Are you sure that you want to kick this user from this chat?</item>
        <item quantity="other">Are you sure that you want to kick these users from this chat?</item>
    </plurals>
    <string name="room_participants_ban_prompt_msg">Are you sure that you want to ban this user from this chat?</string>
    <string name="reason_hint">Reason</string>

    <!--
    The variable can be a single name or a string of names
    ("Alice, "+"Bob, "+"Charlie and David" > "Alice, Bob, Charlie and David)
    -->
    <string name="room_participants_invite_prompt_msg">"Are you sure you want to invite %s to this chat?"</string>
    <!-- The building block of the first part of the string of names ("Alice, "/"Bob, ") -->
    <string name="room_participants_invite_join_names">"%1$s, "</string>
    <!-- The second part of the string of names ("Charlie and David") -->
    <string name="room_participants_invite_join_names_and">%1$s and %2$s</string>
    <!-- First variable is the first part, and second is the second part -->
    <string name="room_participants_invite_join_names_combined">%1$s %2$s</string>

    <!-- invitation -->
    <string name="people_search_invite_by_id"><u>Invite by ID</u></string>
    <string name="people_search_local_contacts">LOCAL CONTACTS (%d)</string>
    <string name="people_search_user_directory">USER DIRECTORY (%s)</string>
    <string name="people_search_filter_text">Matrix users only</string>

    <string name="people_search_invite_by_id_dialog_title">Invite user by ID</string>
    <string name="people_search_invite_by_id_dialog_description">Please enter one or more email address or Matrix ID</string>
    <string name="people_search_invite_by_id_dialog_hint">Email or Matrix ID</string>

    <!--  Chat -->
    <string name="room_menu_search">Search</string>
    <string name="room_one_user_is_typing">%s is typing…</string>
    <string name="room_two_users_are_typing">%1$s &#038; %2$s are typing…</string>
    <string name="room_many_users_are_typing">%1$s &#038; %2$s &#038; others are typing…</string>
    <string name="room_message_placeholder_encrypted">Send an encrypted message…</string>
    <string name="room_message_placeholder_not_encrypted">Send a message (unencrypted)…</string>
    <string name="room_message_placeholder_reply_to_encrypted">Send an encrypted reply…</string>
    <string name="room_message_placeholder_reply_to_not_encrypted">Send a reply (unencrypted)…</string>
    <string name="room_offline_notification">Connectivity to the server has been lost.</string>
    <string name="room_unsent_messages_notification">Messages not sent. %1$s or %2$s now?</string>
    <string name="room_unknown_devices_messages_notification">Messages not sent due to unknown devices being present. %1$s or %2$s now?</string>
    <string name="room_prompt_resend">Resend all</string>
    <string name="room_prompt_cancel">cancel all</string>
    <string name="room_resend_unsent_messages">Resend unsent messages</string>
    <string name="room_delete_unsent_messages">Delete unsent messages</string>
    <string name="room_message_file_not_found">File not found</string>
    <string name="room_do_not_have_permission_to_post">You do not have permission to post to this room</string>
    <plurals name="room_new_messages_notification">
        <item quantity="one">1 new message</item>
        <item quantity="other">%d new messages</item>
    </plurals>

    <!-- unrecognized SSL certificate -->
    <string name="ssl_trust">Trust</string>
    <string name="ssl_do_not_trust">Do not trust</string>
    <string name="ssl_logout_account">Logout</string>
    <string name="ssl_remain_offline">Ignore</string>
    <string name="ssl_fingerprint_hash">Fingerprint (%s):</string>
    <string name="ssl_could_not_verify">Could not verify identity of remote server.</string>
    <string name="ssl_cert_not_trust">This could mean that someone is maliciously intercepting your traffic, or that your phone does not trust the certificate provided by the remote server.</string>
    <string name="ssl_cert_new_account_expl">If the server administrator has said that this is expected, ensure that the fingerprint below matches the fingerprint provided by them.</string>
    <string name="ssl_unexpected_existing_expl">The certificate has changed from one that was trusted by your phone. This is HIGHLY UNUSUAL. It is recommended that you DO NOT ACCEPT this new certificate.</string>
    <string name="ssl_expected_existing_expl">The certificate has changed from a previously trusted one to one that is not trusted. The server may have renewed its certificate. Contact the server administrator for the expected fingerprint.</string>
    <string name="ssl_only_accept">Only accept the certificate if the server administrator has published a fingerprint that matches the one above.</string>

    <!-- Room Details -->
    <string name="room_details_title">Room Details</string>
    <string name="room_details_people">People</string>
    <string name="room_details_files">Files</string>
    <string name="room_details_settings">Settings</string>
    <plurals name="room_details_selected">
        <item quantity="one">1 selected</item>
        <item quantity="other">%d selected</item>
    </plurals>
    <string name="malformed_id">Malformed ID. Should be an email address or a Matrix ID like \'@localpart:domain\'</string>
    <string name="room_details_people_invited_group_name">INVITED</string>
    <string name="room_details_people_present_group_name">JOINED</string>

    <!-- Room events -->
    <string name="room_event_action_report_prompt_reason">Reason for reporting this content</string>
    <string name="room_event_action_report_prompt_ignore_user">Do you want to hide all messages from this user?\n\nNote that this action will restart the app and it may take some time.</string>
    <string name="room_event_action_cancel_upload">Cancel Upload</string>
    <string name="room_event_action_cancel_download">Cancel Download</string>

    <!-- Search -->
    <string name="search_hint">Search</string>
    <string name="search_members_hint">Filter room members</string>
    <string name="search_no_results">No results</string>
    <string name="tab_title_search_rooms">ROOMS</string>
    <string name="tab_title_search_messages">MESSAGES</string>
    <string name="tab_title_search_people">PEOPLE</string>
    <string name="tab_title_search_files">FILES</string>

    <!-- Room recents -->
    <string name="room_recents_join">JOIN</string>
    <string name="room_recents_directory">DIRECTORY</string>
    <string name="room_recents_favourites">FAVORITES</string>
    <string name="room_recents_conversations">ROOMS</string>
    <string name="room_recents_low_priority">LOW PRIORITY</string>
    <string name="room_recents_invites">INVITES</string>
    <string name="room_recents_start_chat">Start chat</string>
    <string name="room_recents_create_room">Create room</string>
    <string name="room_recents_join_room">Join room</string>
    <string name="room_recents_join_room_title">Join a room</string>
    <string name="room_recents_join_room_prompt">Type a room id or a room alias</string>

    <!-- Directory -->
    <string name="directory_search_results_title">Browse directory</string>
    <plurals name="directory_search_rooms">
        <item quantity="one">1 room</item>
        <item quantity="other">%d rooms</item>
    </plurals>
    <plurals name="directory_search_rooms_for">
        <item quantity="one">%1$s room found for %2$s</item>
        <item quantity="other">%1$s rooms found for %2$s</item>
    </plurals>
    <string name="directory_searching_title">Searching directory…</string>

    <!-- home room settings -->
    <string name="room_settings_all_messages_noisy">All messages (noisy)</string>
    <string name="room_settings_all_messages">All messages</string>
    <string name="room_settings_mention_only">Mentions only</string>
    <string name="room_settings_mute">Mute</string>
    <string name="room_settings_favourite">Favourite</string>
    <string name="room_settings_de_prioritize">De-prioritize</string>
    <string name="room_settings_direct_chat">Direct Chat</string>
    <string name="room_settings_leave_conversation">Leave Conversation</string>
    <string name="room_settings_forget">Forget</string>
    <string name="room_settings_add_homescreen_shortcut">Add Homescreen Shortcut</string>

    <!-- home sliding menu -->
    <string name="room_sliding_menu_messages">Messages</string>
    <string name="room_sliding_menu_settings">Settings</string>
    <string name="room_sliding_menu_version">Version</string>
    <string name="room_sliding_menu_version_x">Version %s</string>
    <string name="room_sliding_menu_term_and_conditions">Terms &amp; conditions</string>
    <string name="room_sliding_menu_third_party_notices">Third party notices</string>
    <string name="room_sliding_menu_copyright">Copyright</string>
    <string name="room_sliding_menu_privacy_policy">Privacy policy</string>

    <!-- Vector Settings -->

    <string name="settings_profile_picture">Profile Picture</string>
    <string name="settings_display_name">Display Name</string>
    <string name="settings_email_address">Email</string>
    <string name="settings_add_email_address">Add email address</string>
    <string name="settings_phone_number">Phone</string>
    <string name="settings_add_phone_number">Add phone number</string>
    <string name="settings_app_info_link_title">Application info</string>
    <string name="settings_app_info_link_summary">Show the application info in the system settings.</string>


    <string name="settings_notification_advanced">Advanced Notification Settings</string>
    <string name="settings_notification_advanced_summary">Set notification importance by event, Configure sound, led, vibration</string>
    <string name="settings_notification_by_event">Notification importance by event</string>

    <string name="settings_notification_privacy">Notification privacy</string>
    <string name="settings_notification_troubleshoot">Troubleshoot Notifications</string>
    <string name="settings_troubleshoot_diagnostic">Troubleshooting diagnostics</string>
    <string name="settings_troubleshoot_diagnostic_run_button_title">Run Tests</string>
    <string name="settings_troubleshoot_diagnostic_running_status">Running… (%1$d of %2$d)</string>
    <string name="settings_troubleshoot_diagnostic_success_status">Basic diagnostic is ok. If you still do not receive notifications, please submit a bug report to help us investigate.</string>
    <string name="settings_troubleshoot_diagnostic_failure_status_with_quickfix">One or more tests have failed, try suggested fix(es).</string>
    <string name="settings_troubleshoot_diagnostic_failure_status_no_quickfix">One or more tests have failed, please submit a bug report to help us investigate.</string>

    <string name="settings_troubleshoot_test_system_settings_title">System Settings.</string>
    <string name="settings_troubleshoot_test_system_settings_success">Notifications are enabled in the system settings.</string>
    <string name="settings_troubleshoot_test_system_settings_failed">Notifications are disabled in the system settings.\nPlease check system settings.</string>
    <string name="open_settings">Open Settings</string>

    <string name="settings_troubleshoot_test_account_settings_title">Account Settings.</string>
    <string name="settings_troubleshoot_test_account_settings_success">Notifications are enabled for your account.</string>
    <string name="settings_troubleshoot_test_account_settings_failed">Notifications are disabled for your account.\nPlease check account settings.</string>
    <string name="settings_troubleshoot_test_account_settings_quickfix">Enable</string>

    <string name="settings_troubleshoot_test_device_settings_title">Device Settings.</string>
    <string name="settings_troubleshoot_test_device_settings_success">Notifications are enabled for this device.</string>
    <string name="settings_troubleshoot_test_device_settings_failed">Notifications are not allowed for this device.\nPlease check the Riot settings.</string>
    <string name="settings_troubleshoot_test_device_settings_quickfix">Enable</string>

    <string name="settings_troubleshoot_test_bing_settings_title">Custom Settings.</string>
    <string name="settings_troubleshoot_test_bing_settings_success_with_warn">Notice that some messages type are set to be silent (will produce a notification with no sound).</string>
    <string name="settings_troubleshoot_test_bing_settings_failed">Some notifications are disabled in your custom settings.</string>
    <string name="settings_troubleshoot_test_bing_settings_failed_to_load_rules">Failed to load custom rules, please retry.</string>
    <string name="settings_troubleshoot_test_bing_settings_quickfix">Check Settings</string>

    <string name="settings_troubleshoot_test_play_services_title">Play Services Check</string>
    <string name="settings_troubleshoot_test_play_services_success">Google Play Services APK is available and up-to-date.</string>
    <string name="settings_troubleshoot_test_play_services_failed">Riot uses Google Play Services to deliver push messages but it doesn’t seem to be configured correctly:\n%1$s</string>
    <string name="settings_troubleshoot_test_play_services_quickfix">Fix Play Services</string>

    <string name="settings_troubleshoot_test_fcm_title">Firebase Token</string>
    <string name="settings_troubleshoot_test_fcm_success">FCM token successfully retrieved:\n%1$s</string>
    <string name="settings_troubleshoot_test_fcm_failed">Failed to retrieved FCM token:\n%1$s</string>
    <string name="settings_troubleshoot_test_fcm_failed_too_many_registration">[%1$s]\nThis error is out of control of Riot and according to Google, this error indicates that the device has too many apps registered with FCM. The error only occurs in cases where there are extreme numbers of apps, so it should not affect the average user.</string>
    <string name="settings_troubleshoot_test_fcm_failed_service_not_available">[%1$s]\nThis error is out of control of Riot. It can occur for several reasons. Maybe it will work if you retry later, you can also check that Google Play Service is not restricted in data usage in the system settings, or that your device clock is correct, or it can happen on custom ROM.</string>
    <string name="settings_troubleshoot_test_fcm_failed_account_missing">[%1$s]\nThis error is out of control of Riot. There is no Google account on the phone. Please open the account manager and add a Google account.</string>
    <string name="settings_troubleshoot_test_fcm_failed_account_missing_quick_fix">Add Account</string>

    <string name="settings_troubleshoot_test_token_registration_title">Token Registration</string>
    <string name="settings_troubleshoot_test_token_registration_success">FCM token successfully registered to HomeServer.</string>
    <string name="settings_troubleshoot_test_token_registration_failed">Failed to register FCM token to HomeServer:\n%1$s</string>

    <string name="settings_troubleshoot_test_foreground_service_started_title">Notifications Service</string>
    <string name="settings_troubleshoot_test_foreground_service_startedt_success">Notifications Service is running.</string>
    <string name="settings_troubleshoot_test_foreground_service_started_failed">Notifications Service is not running.\nTry to restart the application.</string>
    <string name="settings_troubleshoot_test_foreground_service_started_quickfix">Start Service</string>

    <string name="settings_troubleshoot_test_service_restart_title">Notifications Service Auto-Restart</string>
    <string name="settings_troubleshoot_test_service_restart_success">Service was killed and restarted automatically.</string>
    <string name="settings_troubleshoot_test_service_restart_failed">Service failed to restart</string>

    <string name="settings_troubleshoot_test_service_boot_title">Start on boot</string>
    <string name="settings_troubleshoot_test_service_boot_success">Service will start when the device is restarted.</string>
    <string name="settings_troubleshoot_test_service_boot_failed">The service will not start when the device is restarted, you will not receive notifications until Riot has been opened once.</string>
    <string name="settings_troubleshoot_test_service_boot_quickfix">Enable Start on boot</string>

    <string name="settings_troubleshoot_test_bg_restricted_title">Check background restrictions</string>
    <string name="settings_troubleshoot_test_bg_restricted_success">Background restrictions are disabled for Riot. This test should be run using mobile data (no WIFI).\n%1$s</string>
    <string name="settings_troubleshoot_test_bg_restricted_failed">Background restrictions are enabled for Riot.\nWork that the app tries to do will be aggressively restricted while it is in the background, and this could affect notifications.\n%1$s</string>
    <string name="settings_troubleshoot_test_bg_restricted_quickfix">Disable restrictions</string>

    <string name="settings_troubleshoot_test_battery_title">Battery Optimization</string>
    <string name="settings_troubleshoot_test_battery_success">Riot is not affected by Battery Optimization.</string>
    <string name="settings_troubleshoot_test_battery_failed">If a user leaves a device unplugged and stationary for a period of time, with the screen off, the device enters Doze mode. This prevents apps from accessing the network and defers their jobs, syncs, and standard alarms. </string>
    <string name="settings_troubleshoot_test_battery_quickfix">Ignore Optimization</string>

    <string name="settings_notification_privacy_normal">Normal</string>
    <string name="settings_notification_privacy_reduced">Reduced privacy</string>
    <string name="settings_notification_privacy_need_permission">The app needs permission to run in the background</string>
    <string name="settings_notification_privacy_no_background_sync">The apps does <b>not</b> need to connect to the HomeServer in the background, it should reduce battery usage</string>
    <string name="settings_notification_privacy_fcm">• Notifications are sent via Firebase Cloud Messaging</string>
    <string name="settings_notification_privacy_metadata">• Notifications only contain meta data</string>
    <string name="settings_notification_privacy_secure_message_content">• Message content of the notification is <b>located securely direct from the Matrix homeserver</b></string>
    <string name="settings_notification_privacy_nosecure_message_content">• Notifications contain <b>meta and message data</b></string>
    <string name="settings_notification_privacy_message_content_not_shown">• Notifications will <b>not show message content</b></string>

    <string name="settings_notification_ringtone">Notification sound</string>
    <string name="settings_enable_all_notif">Enable notifications for this account</string>
    <string name="settings_enable_this_device">Enable notifications for this device</string>
    <string name="settings_turn_screen_on">Turn the screen on for 3 seconds</string>
    <string name="settings_noisy_notifications_preferences">Configure Noisy Notifications</string>
    <string name="settings_call_notifications_preferences">Configure Call Notifications</string>
    <string name="settings_silent_notifications_preferences">Configure Silent Notifications</string>
    <string name="settings_system_preferences_summary">Choose LED color, vibration, sound…</string>


    <string name="settings_containing_my_display_name">Msgs containing my display name</string>
    <string name="settings_containing_my_user_name">Msgs containing my user name</string>
    <string name="settings_messages_in_one_to_one">Msgs in one-to-one chats</string>
    <string name="settings_messages_in_group_chat">Msgs in group chats</string>
    <string name="settings_invited_to_room">When I’m invited to a room</string>
    <string name="settings_call_invitations">Call invitations</string>
    <string name="settings_messages_sent_by_bot">Messages sent by bot</string>

    <string name="settings_background_sync">Background synchronization</string>
    <string name="settings_start_on_boot">Start on boot</string>
    <string name="settings_enable_background_sync">Enable background sync</string>
    <string name="settings_set_sync_timeout">Sync request timeout</string>
    <string name="settings_set_sync_delay">Delay between each request</string>
    <string name="settings_second">second</string>
    <string name="settings_seconds">seconds</string>

    <string name="settings_version">Version</string>
    <string name="settings_olm_version">olm version</string>
    <string name="settings_app_term_conditions">Terms &amp; conditions</string>
    <string name="settings_third_party_notices">Third party notices</string>
    <string name="settings_copyright">Copyright</string>
    <string name="settings_privacy_policy">Privacy policy</string>
    <string name="settings_keep_media">Keep media</string>
    <string name="settings_clear_cache">Clear cache</string>
    <string name="settings_clear_media_cache">Clear media cache</string>

    <string name="settings_user_settings">User settings</string>
    <string name="settings_notifications">Notifications</string>
    <string name="settings_ignored_users">Ignored users</string>
    <string name="settings_other">Other</string>
    <string name="settings_advanced">Advanced</string>
    <string name="settings_cryptography">Cryptography</string>
    <string name="settings_cryptography_manage_keys">Cryptography Keys Management</string>
    <string name="settings_notifications_targets">Notification Targets</string>
    <string name="settings_contact">Local contacts</string>
    <string name="settings_contacts_app_permission">Contacts permission</string>
    <string name="settings_contacts_phonebook_country">Phonebook country</string>
    <string name="settings_home_display">Home display</string>
    <string name="settings_pin_missed_notifications">Pin rooms with missed notifications</string>
    <string name="settings_pin_unread_messages">Pin rooms with unread messages</string>
    <string name="settings_devices_list">Devices</string>
    <string name="settings_inline_url_preview">Inline URL preview</string>
    <string name="settings_inline_url_preview_summary">Preview links within the chat when your homeserver supports this feature.</string>
    <string name="settings_send_typing_notifs">Send typing notifications</string>
    <string name="settings_send_typing_notifs_summary">Let other users know that you are typing.</string>
    <string name="settings_send_markdown">Markdown formatting</string>
    <string name="settings_send_markdown_summary">Format messages using markdown syntax before they are sent. This allows for advanced formatting such as using asterisks to display italic text.</string>
    <string name="settings_always_show_timestamps">Show timestamps for all messages</string>
    <string name="settings_12_24_timestamps">Show timestamps in 12-hour format</string>
    <string name="settings_show_read_receipts">Show read receipts</string>
    <string name="settings_show_read_receipts_summary">Click on the read receipts for a detailed list.</string>
    <string name="settings_show_join_leave_messages">Show join and leave events</string>
    <string name="settings_show_join_leave_messages_summary">Invites, kicks, and bans are unaffected.</string>
    <string name="settings_show_avatar_display_name_changes_messages">Show account events</string>
    <string name="settings_show_avatar_display_name_changes_messages_summary">Includes avatar and display name changes.</string>
    <string name="settings_vibrate_on_mention">Vibrate when mentioning a user</string>
    <string name="settings_preview_media_before_sending">Preview media before sending</string>
    <string name="settings_send_message_with_enter">Send message with enter</string>
    <string name="settings_send_message_with_enter_summary">Enter button of the soft keyboard will send message instead of adding a line break</string>

    <string name="settings_deactivate_account_section">Deactivate account</string>
    <string name="settings_deactivate_my_account">Deactivate my account</string>

    <!-- startup -->
    <string name="startup_notification_privacy_title">Notification Privacy</string>
    <string name="startup_notification_privacy_message">Riot can run in the background to manage your notifications securely and privately. This might affect battery usage.</string>
    <string name="startup_notification_privacy_button_grant">Grant permission</string>
    <string name="startup_notification_privacy_button_other">Choose another option</string>

    <string name="startup_notification_fdroid_battery_optim_title">Background Connection</string>
    <string name="startup_notification_fdroid_battery_optim_message">Riot needs to keep a low impact background connection in order to have reliable notifications.\nOn the next screen you will be prompted to allow Riot to always run in background, please accept.</string>
    <string name="startup_notification_fdroid_battery_optim_button_grant">Grant permission</string>

    <!-- analytics -->
    <string name="settings_analytics">Analytics</string>
    <string name="settings_opt_in_of_analytics">Send analytics data</string>
    <string name="settings_opt_in_of_analytics_summary">Riot collects anonymous analytics to allow us to improve the application.</string>
    <string name="settings_opt_in_of_analytics_prompt">Please enable analytics to help us improve Riot.</string>
    <string name="settings_opt_in_of_analytics_ok">Yes, I want to help!</string>

    <string name="settings_data_save_mode">Data save mode</string>
    <string name="settings_data_save_mode_summary">Data save mode applies a specific filter so presence updates and typing notifications are filtered out.</string>

    <string name="devices_details_dialog_title">Device details</string>
    <string name="devices_details_id_title">ID</string>
    <string name="devices_details_name_title">Name</string>
    <string name="devices_details_device_name">Device Name</string>
    <string name="devices_details_last_seen_title">Last seen</string>
    <string name="devices_details_last_seen_format">%1$s @ %2$s</string>
    <string name="devices_delete_dialog_text">This operation requires additional authentication.\nTo continue, please enter your password.</string>
    <string name="devices_delete_dialog_title">Authentication</string>
    <string name="devices_delete_pswd">Password:</string>
    <string name="devices_delete_submit_button_label">Submit</string>

    <string name="settings_logged_in">Logged in as</string>
    <string name="settings_home_server">Home Server</string>
    <string name="settings_identity_server">Identity Server</string>

    <string name="settings_user_interface">User interface</string>
    <string name="settings_interface_language">Language</string>
    <string name="settings_select_language">Choose language</string>

    <string name="account_email_validation_title">Verification Pending</string>
    <string name="account_email_validation_message">Please check your email and click on the link it contains. Once this is done, click continue.</string>
    <string name="account_email_validation_error">Unable to verify email address. Please check your email and click on the link it contains. Once this is done, click continue.</string>
    <string name="account_email_already_used_error">This email address is already in use.</string>
    <string name="account_email_not_found_error">This email address was not found.</string>
    <string name="account_phone_number_already_used_error">This phone number is already in use.</string>
    <string name="account_email_error">An error occurred while verifying your email address.</string>

    <string name="settings_password">Password</string>
    <string name="settings_change_password">Change password</string>
    <string name="settings_old_password">Current password</string>
    <string name="settings_new_password">New password</string>
    <string name="settings_confirm_password">Confirm new password</string>
    <string name="settings_change_password_submit">Update Password</string>
    <string name="settings_fail_to_update_password">Failed to update password</string>
    <string name="settings_fail_to_update_password_invalid_current_password">The password is not valid</string>
    <string name="settings_password_updated">Your password has been updated</string>
    <string name="settings_unignore_user">Show all messages from %s?\n\nNote that this action will restart the app and it may take some time.</string>
    <string name="passwords_do_not_match">Passwords do not match</string>

    <string name="settings_delete_notification_targets_confirmation">Are you sure you want to remove this notification target?</string>

    <string name="settings_delete_threepid_confirmation">Are you sure you want to remove the %1$s %2$s?</string>

    <string name="settings_select_country">Choose a country</string>

    <string name="settings_phone_number_country_label">Country</string>
    <string name="settings_phone_number_country_error">Please choose a country</string>
    <string name="settings_phone_number_label">Phone number</string>
    <string name="settings_phone_number_error">Invalid phone number for the selected country</string>
    <string name="settings_phone_number_verification">Phone verification</string>
    <string name="settings_phone_number_verification_instruction">"We’ve sent an SMS with an activation code. Please enter this code below."</string>
    <string name="settings_phone_number_verification_error_empty_code">Enter an activation code</string>
    <string name="settings_phone_number_verification_error">Error while validating your phone number</string>
    <string name="settings_phone_number_code">Code</string>
    <string name="account_phone_number_error">An error occurred while verifying your phone number.</string>
    <string name="account_additional_info">Additional info: %s</string>

    <!-- Media settings -->
    <string name="settings_media">Media</string>
    <string name="settings_default_compression">Default compression</string>
    <string name="compression_opt_list_choose">Choose</string>
    <string name="settings_default_media_source">Default media source</string>
    <string name="media_source_choose">Choose</string>
    <string name="settings_play_shutter_sound">Play shutter sound</string>

    <string name="settings_flair">Flair</string>
    <string name="settings_without_flair">You are not currently a member of any communities.</string>

    <!-- medias saving settings -->
    <string name="media_saving_period_3_days">3 days</string>
    <string name="media_saving_period_1_week">1 week</string>
    <string name="media_saving_period_1_month">1 month</string>
    <string name="media_saving_period_forever">Forever</string>

    <!-- Room Settings -->

    <!-- room global settings-->
    <string name="room_settings_room_photo">Room Photo</string>
    <string name="room_settings_room_name">Room Name</string>
    <string name="room_settings_topic">Topic</string>
    <string name="room_settings_room_tag">Room Tag</string>
    <string name="room_settings_tag_pref_dialog_title">Tagged as:</string>

    <!-- Room settings: Room tag -->
    <string name="room_settings_tag_pref_entry_favourite">Favourite</string>
    <string name="room_settings_tag_pref_entry_low_priority">Low priority</string>
    <string name="room_settings_tag_pref_entry_none">None</string>

    <!-- room settings : access and visibility -->
    <string name="room_settings_category_access_visibility_title">Access and visibility</string>
    <string name="room_settings_directory_visibility">List this room in room directory</string>
    <string name="room_settings_room_notifications_title">Notifications</string>
    <string name="room_settings_room_access_rules_pref_title">Room Access</string>
    <string name="room_settings_room_read_history_rules_pref_title">Room History Readability</string>
    <string name="room_settings_room_read_history_rules_pref_dialog_title">Who can read history?</string>
    <string name="room_settings_room_access_rules_pref_dialog_title">Who can access this room?</string>

    <!-- Room settings, access and visibility : WHO CAN READ HISTORY? (read rule) -->
    <string name="room_settings_read_history_entry_anyone">Anyone</string>
    <string name="room_settings_read_history_entry_members_only_option_time_shared">Members only (since the point in time of selecting this option)</string>
    <string name="room_settings_read_history_entry_members_only_invited">Members only (since they were invited)</string>
    <string name="room_settings_read_history_entry_members_only_joined">Members only (since they joined)</string>

    <!-- Room settings: "Who can access this room?" (access rule) -->
    <string name="room_settings_room_access_warning">To link to a room it must have an address.</string>
    <string name="room_settings_room_access_entry_only_invited">Only people who have been invited</string>
    <string name="room_settings_room_access_entry_anyone_with_link_apart_guest">Anyone who knows the room’s link, apart from guests</string>
    <string name="room_settings_room_access_entry_anyone_with_link_including_guest">Anyone who knows the room’s link, including guests</string>

    <!-- Room settings: banned users -->
    <string name="room_settings_banned_users_title">Banned users</string>

    <!-- advanced -->
    <string name="room_settings_category_advanced_title">Advanced</string>
    <string name="room_settings_room_internal_id">This room’s internal ID</string>
    <string name="room_settings_addresses_pref_title">Addresses</string>
    <string name="room_settings_labs_pref_title">Labs</string>
    <string name="room_settings_labs_warning_message">These are experimental features that may break in unexpected ways. Use with caution.</string>
    <string name="room_settings_labs_end_to_end">End-to-End Encryption</string>
    <string name="room_settings_labs_end_to_end_is_active">End-to-End Encryption is active</string>
    <string name="room_settings_labs_end_to_end_warnings">You need to logout to be able to enable the encryption.</string>
    <string name="room_settings_never_send_to_unverified_devices_title">Encrypt to verified devices only</string>
    <string name="room_settings_never_send_to_unverified_devices_summary">Never send encrypted messages to unverified devices in this room from this device.</string>

    <!-- Room settings: advanced addresses -->
    <string name="room_settings_addresses_no_local_addresses">This room has no local addresses</string>
    <string name="room_settings_addresses_add_new_address">New address (e.g #foo:matrix.org")</string>

    <string name="room_settings_no_flair">This room is not showing flair for any communities</string>
    <string name="room_settings_add_new_group">New community ID (e.g +foo:matrix.org")</string>
    <string name="room_settings_invalid_group_format_dialog_title">Invalid community ID</string>
    <string name="room_settings_invalid_group_format_dialog_body">\'%s\' is not a valid community ID</string>


    <string name="room_settings_addresses_invalid_format_dialog_title">Invalid alias format</string>
    <string name="room_settings_addresses_invalid_format_dialog_body">\'%s\' is not a valid format for an alias</string>
    <string name="room_settings_addresses_disable_main_address_prompt_msg">You will have no main address specified for this room."</string>
    <string name="room_settings_addresses_disable_main_address_prompt_title">Main address warnings</string>

    <string name="room_settings_set_main_address">Set as Main Address</string>
    <string name="room_settings_unset_main_address">Unset as Main Address</string>
    <string name="room_settings_copy_room_id">Copy Room ID</string>
    <string name="room_settings_copy_room_address">Copy Room Address</string>

    <string name="room_settings_addresses_e2e_enabled">Encryption is enabled in this room.</string>
    <string name="room_settings_addresses_e2e_disabled">Encryption is disabled in this room.</string>
    <string name="room_settings_addresses_e2e_encryption_warning">Enable encryption \n(warning: cannot be disabled again!)</string>

    <!-- Directory -->
    <string name="directory_title">Directory</string>
    <string name="settings_theme">Theme</string>

    <!-- matrix error -->
    <string name="failed_to_load_timeline_position">%s was trying to load a specific point in this room’s timeline but was unable to find it.</string>

    <!-- encryption dialog -->
    <string name="encryption_information_title">End-to-end encryption information</string>

    <string name="encryption_information_device_info">Event information</string>
    <string name="encryption_information_user_id">User id</string>
    <string name="encryption_information_curve25519_identity_key">Curve25519 identity key</string>
    <string name="encryption_information_claimed_ed25519_fingerprint_key">Claimed Ed25519 fingerprint key</string>
    <string name="encryption_information_algorithm">Algorithm</string>
    <string name="encryption_information_session_id">Session ID</string>
    <string name="encryption_information_decryption_error">Decryption error</string>

    <string name="encryption_information_sender_device_information">Sender device information</string>
    <string name="encryption_information_device_name">Device name</string>
    <string name="encryption_information_name">Name</string>
    <string name="encryption_information_device_id">Device ID</string>
    <string name="encryption_information_device_key">Device key</string>
    <string name="encryption_information_verification">Verification</string>
    <string name="encryption_information_ed25519_fingerprint">Ed25519 fingerprint</string>

    <string name="encryption_export_e2e_room_keys">Export E2E room keys</string>
    <string name="encryption_export_room_keys">Export room keys</string>
    <string name="encryption_export_room_keys_summary">Export the keys to a local file</string>
    <string name="encryption_export_export">Export</string>
    <string name="encryption_export_notice">Please create a passphrase to encrypt the exported keys. You will need to enter the same passphrase to be able to import the keys.</string>
    <string name="encryption_export_saved_as">The E2E room keys have been saved to \'%s\'.\n\nWarning: this file may be deleted if the application is uninstalled.</string>

    <string name="encryption_message_recovery">Encrypted Messages Recovery</string>
    <string name="encryption_settings_manage_message_recovery_summary">Manage Key Backup</string>

    <string name="encryption_import_e2e_room_keys">Import E2E room keys</string>
    <string name="encryption_import_room_keys">Import room keys</string>
    <string name="encryption_import_room_keys_summary">Import the keys from a local file</string>
    <string name="encryption_import_import">Import</string>
    <string name="encryption_never_send_to_unverified_devices_title">Encrypt to verified devices only</string>
    <string name="encryption_never_send_to_unverified_devices_summary">Never send encrypted messages to unverified devices from this device.</string>
    <string name="encryption_import_room_keys_success">%1$d/%2$d key(s) imported with success.</string>

    <string name="encryption_information_not_verified">NOT Verified</string>
    <string name="encryption_information_verified">Verified</string>
    <string name="encryption_information_blocked">Blacklisted</string>

    <string name="encryption_information_unknown_device">unknown device</string>
    <string name="encryption_information_unknown_ip">unknown ip</string>
    <string name="encryption_information_none">none</string>

    <string name="encryption_information_verify">Verify</string>
    <string name="encryption_information_unverify">Unverify</string>
    <string name="encryption_information_block">Blacklist</string>
    <string name="encryption_information_unblock">Unblacklist</string>

    <string name="encryption_information_verify_device">Verify device</string>
    <string name="encryption_information_verify_device_warning">To verify that this device can be trusted, please contact its owner using some other means (e.g. in person or a phone call) and ask them whether the key they see in their User Settings for this device matches the key below:</string>
    <string name="encryption_information_verify_device_warning2">If it matches, press the verify button below. If it doesn’t, then someone else is intercepting this device and you should probably blacklist it. In the future this verification process will be more sophisticated.</string>
    <string name="encryption_information_verify_key_match">I verify that the keys match</string>

    <string name="e2e_enabling_on_app_update">Riot now supports end-to-end encryption but you need to log in again to enable it.\n\nYou can do it now or later from the application settings.</string>

    <!-- unknown devices management -->
    <string name="unknown_devices_alert_title">Room contains unknown devices</string>
    <string name="unknown_devices_alert_message">This room contains unknown devices which have not been verified.\nThis means there is no guarantee that the devices belong to the users they claim to.\nWe recommend you go through the verification process for each device before continuing, but you can resend the message without verifying if you prefer.\n\nUnknown devices:</string>

    <!-- directory activity  -->
    <string name="select_room_directory">Select a room directory</string>
    <string name="directory_server_fail_to_retrieve_server">The server may be unavailable or overloaded</string>
    <string name="directory_server_type_homeserver">Type a homeserver to list public rooms from</string>
    <string name="directory_server_placeholder">Homeserver URL</string>
    <string name="directory_server_all_rooms_on_server">All rooms on %s server</string>
    <string name="directory_server_native_rooms">All native %s rooms</string>

    <!-- Lock screen-->
    <string name="lock_screen_hint">Type here…</string>

    <!-- Notifications -->
    <plurals name="notification_unread_notified_messages">
        <item quantity="one">1 unread notified message</item>
        <item quantity="other">%d unread notified messages</item>
    </plurals>
    <plurals name="notification_unread_notified_messages_in_room_msgs">
        <item quantity="one">1 unread notified message</item>
        <item quantity="other">%d unread notified messages</item>
    </plurals>
    <plurals name="notification_unread_notified_messages_in_room_rooms">
        <item quantity="one">1 room</item>
        <item quantity="other">%d rooms</item>
    </plurals>

    <plurals name="notification_compat_summary_line_for_room">
        <item quantity="one">%1$s: 1 message</item>
        <item quantity="other">%1$s: %2$d messages</item>
    </plurals>
    <plurals name="notification_compat_summary_title">
        <item quantity="one">%d notification</item>
        <item quantity="other">%d notifications</item>
    </plurals>

    <string name="notification_unread_notified_messages_in_room">%1$s in %2$s"</string>
    <string name="notification_unknown_new_event">New Event</string>
    <string name="notification_unknown_room_name">Room</string>
    <string name="notification_new_messages">New Messages</string>
    <string name="notification_new_invitation">New Invitation</string>
    <string name="notification_sender_me">Me</string>
    <string name="notification_inline_reply_failed">** Failed to send - please open room</string>

    <!-- historical -->
    <string name="historical_placeholder">Search for historical</string>

    <!-- text size selection -->
    <string name="font_size">Font size</string>
    <string name="tiny">Tiny</string>
    <string name="small">Small</string>
    <string name="normal">Normal</string>
    <string name="large">Large</string>
    <string name="larger">Larger</string>
    <string name="largest">Largest</string>
    <string name="huge">Huge</string>

    <!-- Widget-->
    <string name="widget_no_power_to_manage">You need permission to manage widgets in this room</string>
    <string name="widget_creation_failure">Widget creation has failed</string>
    <string name="event_formatter_widget_added">%1$s added by %2$s</string>
    <string name="event_formatter_widget_removed">%1$s removed by %2$s</string>
    <string name="settings_labs_create_conference_with_jitsi">Create conference calls with jitsi</string>
    <string name="widget_delete_message_confirmation">Are you sure you want to delete the widget from this room?</string>
    <plurals name="active_widgets">
        <item quantity="one">1 active widget</item>
        <item quantity="other">%d active widgets</item>
    </plurals>

    <string name="error_jitsi_not_supported_on_old_device">Sorry, conference calls with Jitsi are not supported on old devices (devices with Android OS below 5.0)</string>

    <!-- Widget Integration Manager -->
    <string name="widget_integration_unable_to_create">Unable to create widget.</string>
    <string name="widget_integration_failed_to_send_request">Failed to send request.</string>
    <string name="widget_integration_positive_power_level">Power level must be positive integer.</string>
    <string name="widget_integration_must_be_in_room">You are not in this room.</string>
    <string name="widget_integration_no_permission_in_room">You do not have permission to do that in this room.</string>
    <string name="widget_integration_missing_room_id">Missing room_id in request.</string>
    <string name="widget_integration_missing_user_id">Missing user_id in request.</string>
    <string name="widget_integration_room_not_visible">Room %s is not visible.</string>
    <string name="widget_integration_missing_parameter">A required parameter is missing.</string>
    <string name="widget_integration_invalid_parameter">A parameter is not valid.</string>
    <string name="room_add_matrix_apps">Add Matrix apps</string>
    <string name="settings_labs_native_camera">Use native camera</string>
    <string name="settings_labs_native_camera_summary">Start the system camera instead of the custom camera screen.</string>
    <string name="settings_labs_keyboard_options_to_send_message">Use keyboard enter key to send message</string>
    <string name="settings_labs_enable_send_voice">Send voice messages</string>
    <string name="settings_labs_enable_send_voice_summary">This option requires a third party application to record the messages.</string>

    <!-- share keys -->
    <string name="you_added_a_new_device">You added a new device \'%s\', which is requesting encryption keys.</string>
    <string name="you_added_a_new_device_with_info">A new device is requesting encryption keys.\nDevice name: %1$s\nLast seen: %2$s\nIf you didn’t log in on another device, ignore this request.</string>
    <string name="your_unverified_device_requesting">Your unverified device  \'%s\' is requesting encryption keys.</string>
    <string name="your_unverified_device_requesting_with_info">An unverified device is requesting encryption keys.\nDevice name: %1$s\nLast seen: %2$s\nIf you didn’t log in on another device, ignore this request.</string>

    <string name="start_verification">Start verification</string>
    <!-- Keep the label as small as possible-->
    <string name="start_verification_short_label">Verify</string>
    <string name="share_without_verifying">Share without verifying</string>
    <!-- Keep the label as small as possible-->
    <string name="share_without_verifying_short_label">Share</string>
    <string name="key_share_request">Key Share Request</string>
    <string name="ignore_request">Ignore request</string>
    <!-- Keep the label as small as possible-->
    <string name="ignore_request_short_label">Ignore</string>

    <!-- conference call -->
    <string name="conference_call_warning_title">Warning!</string>
    <string name="conference_call_warning_message">Conference calling is in development and may not be reliable.</string>

    <!-- slash commands -->
    <string name="command_error">Command error</string>
    <string name="unrecognized_command">Unrecognized command: %s</string>
    <string name="command_problem_with_parameters">The command \"%s\" needs more parameters, or some parameters are incorrect.</string>
    <string name="command_description_emote">Displays action</string>
    <string name="command_description_ban_user">Bans user with given id</string>
    <string name="command_description_unban_user">Unbans user with given id</string>
    <string name="command_description_op_user">Define the power level of a user</string>
    <string name="command_description_deop_user">Deops user with given id</string>
    <string name="command_description_invite_user">Invites user with given id to current room</string>
    <string name="command_description_join_room">Joins room with given alias</string>
    <string name="command_description_part_room">Leave room</string>
    <string name="command_description_topic">Set the room topic</string>
    <string name="command_description_kick_user">Kicks user with given id</string>
    <string name="command_description_nick">Changes your display nickname</string>
    <string name="command_description_markdown">On/Off markdown</string>
    <string name="command_description_clear_scalar_token">To fix Matrix Apps management</string>

    <string name="markdown_has_been_enabled">Markdown has been enabled.</string>
    <string name="markdown_has_been_disabled">Markdown has been disabled.</string>

    <!-- notification statuses -->
    <string name="notification_off">Off</string>
    <string name="notification_silent">Silent</string>
    <string name="notification_noisy">Noisy</string>

    <string name="encrypted_message">Encrypted message</string>

    <!-- groups creation -->
    <string name="create">Create</string>
    <string name="create_community">Create Community</string>
    <string name="community_name">Community name</string>
    <string name="community_name_hint">Example</string>
    <string name="community_id">Community Id</string>
    <string name="community_id_hint">example</string>

    <!-- group details -->
    <string name="group_details_home">Home</string>
    <string name="group_details_people">People</string>
    <string name="group_details_rooms">Rooms</string>
    <string name="no_users_placeholder">No users</string>

    <string name="rooms">Rooms</string>
    <string name="joined">Joined</string>
    <string name="invited">Invited</string>
    <string name="filter_group_members">Filter group members</string>
    <string name="filter_group_rooms">Filter group rooms</string>

    <plurals name="group_members">
        <item quantity="one">1 member</item>
        <item quantity="other">%d members</item>
    </plurals>

    <plurals name="group_rooms">
        <item quantity="one">1 room</item>
        <item quantity="other">%d rooms</item>
    </plurals>
    <string name="group_no_long_description">The community admin has not provided a long description for this community.</string>

    <string name="has_been_kicked">You have been kicked from %1$s by %2$s</string>
    <string name="has_been_banned">You have been banned from %1$s by %2$s</string>
    <string name="reason_colon">Reason: %1$s</string>
    <string name="rejoin">Rejoin</string>
    <string name="forget_room">Forget room</string>

    <!-- Miscellaneous image descriptions for accessibility -->
    <string name="receipt_avatar">Receipt avatar</string>
    <string name="notice_avatar">Notice avatar</string>
    <string name="avatar">Avatar</string>

    <!-- Consent modal -->
    <string name="dialog_user_consent_content">To continue using the %1$s homeserver you must review and agree to the terms and conditions.</string>
    <string name="dialog_user_consent_submit">Review now</string>

    <!-- Deactivate account screen -->
    <string name="deactivate_account_title">Deactivate Account</string>
    <string name="deactivate_account_content">This will make your account permanently unusable. You will not be able to log in, and no one will be able to re-register the same user ID. This will cause your account to leave all rooms it is participating in, and it will remove your account details from your identity server. <b>This action is irreversible</b>.\n\nDeactivating your account <b>does not by default cause us to forget messages you have sent</b>. If you would like us to forget your messages, please tick the box below.\n\nMessage visibility in Matrix is similar to email. Our forgetting your messages means that messages you have sent will not be shared with any new or unregistered users, but registered users who already have access to these messages will still have access to their copy.</string>
    <string name="deactivate_account_delete_checkbox">Please forget all messages I have sent when my account is deactivated (Warning: this will cause future users to see an incomplete view of conversations)</string>
    <string name="deactivate_account_prompt_password">To continue, please enter your password:</string>
    <string name="deactivate_account_submit">Deactivate Account</string>

    <string name="error_empty_field_enter_user_name">Please enter a username.</string>
    <string name="error_empty_field_your_password">Please enter your password.</string>
    <string name="room_tombstone_versioned_description">This room has been replaced and is no longer active</string>
    <string name="room_tombstone_continuation_link">The conversation continues here</string>
    <string name="room_tombstone_continuation_description">This room is a continuation of another conversation</string>
    <string name="room_tombstone_predecessor_link">Click here to see older messages</string>

    <!-- Resource limit-->
    <string name="resource_limit_exceeded_title">Resource Limit Exceeded</string>
    <string name="resource_limit_contact_action">"Contact Administrator"</string>

    <!-- Will be a link to send an email -->
    <string name="resource_limit_contact_admin">"contact your service administrator"</string>

    <string name="resource_limit_soft_default">"This homeserver has exceeded one of its resource limits so <b>some users will not be able to log in</b>."</string>
    <string name="resource_limit_hard_default">"This homeserver has exceeded one of its resource limits."</string>

    <string name="resource_limit_soft_mau"> "This homeserver has hit its Monthly Active User limit so "<b>some users will not be able to log in</b>."</string>
    <string name="resource_limit_hard_mau">"This homeserver has hit its Monthly Active User limit."</string>

    <!-- Parameter %s will be replaced by the value of string resource_limit_contact_admin -->
    <string name="resource_limit_soft_contact">"Please %s to get this limit increased."</string>
    <!-- Parameter %s will be replaced by the value of string resource_limit_contact_admin -->
    <string name="resource_limit_hard_contact">"Please %s to continue using this service."</string>

    <!-- Lazy loading -->
    <string name="settings_lazy_loading_title">Lazy load rooms members</string>
    <string name="settings_lazy_loading_description">Increase performance by only loading room members on first view.</string>
    <string name="error_lazy_loading_not_supported_by_home_server">Your homeserver does not support lazy loading of room members yet. Try later.</string>

    <!-- Other errors -->
    <string name="unknown_error">Sorry, an error occurred</string>

    <!-- Expand/Collapse room member changes -->
    <string name="merged_events_expand">expand</string>
    <string name="merged_events_collapse">collapse</string>

    <string name="settings_info_area_show">Show the info area</string>
    <string name="show_info_area_always">Always</string>
    <string name="show_info_area_messages_and_errors">For messages and errors</string>
    <string name="show_info_area_only_errors">Only for errors</string>

    <string name="generic_label">%1$s:</string>
    <string name="generic_label_and_value">%1$s: %2$s</string>
    <string name="plus_x">+%d</string>
    <string name="x_plus">%d+</string>
    <string name="no_valid_google_play_services_apk">No valid Google Play Services APK found. Notifications may not work properly.</string>

    <!-- String for Play Store -->
    <string name="store_title">Riot.im - Communicate, your way</string>
    <string name="store_whats_new">"We’re always making changes and improvements to Riot.im.
The complete changelog can be found here: %1$s.
To make sure you don’t miss a thing, just keep your updates turned on."</string>
    <string name="store_short_description">A universal secure chat app entirely under your control.</string>
    <string name="store_full_description">"A chat app, under your control and entirely flexible. Riot lets you communicate the way you want. Made for [matrix] - the standard for open, decentralised communication.

Get a free matrix.org account, get your own server at https://modular.im, or use another Matrix server.

Why choose Riot.im?

• COMPLETE COMMUNICATION: Build rooms around your teams, your friends, your community - however you like! Chat, share files, add widgets and make voice and video calls - all free of charge.

• POWERFUL INTEGRATIONS: Use Riot.im with the tools you know and love. With Riot.im you can even chat with users and groups on other chat apps.

• PRIVATE AND SECURE: Keep your conversations secret. State of the art end-to-end encryption ensures that private communication stays private.

• OPEN, NOT CLOSED: Open source, and built on Matrix. Own your own data by hosting your own server, or selecting one you trust.

• EVERYWHERE YOU ARE: Stay in touch wherever you are with fully synchronised message history across all your devices and online at https://riot.im."</string>

    <!-- Passphrase -->
    <string name="passphrase_create_passphrase">Create passphrase</string>
    <string name="passphrase_confirm_passphrase">Confirm passphrase</string>
    <string name="passphrase_enter_passphrase">Enter passphrase</string>
    <string name="passphrase_passphrase_does_not_match">Passphrase doesn’t match</string>
    <string name="passphrase_empty_error_message">Please enter a passphrase</string>
    <string name="passphrase_passphrase_too_weak">Passphrase is too weak</string>

    <!-- Key Backup -->

    <string name="keys_backup_passphrase_not_empty_error_message">Please delete the passphrase if you want Riot to generate a recovery key.</string>
    <string name="keys_backup_no_session_error">No Matrix session available</string>

    <string name="keys_backup_setup_step1_title">Never lose encrypted messages</string>
    <string name="keys_backup_setup_step1_description">Messages in encrypted rooms are secured with end-to-end encryption. Only you and the recipient(s) have the keys to read these messages.\n\nSecurely back up your keys to avoid losing them.</string>
    <string name="keys_backup_setup">Start using Key Backup</string>
    <string name="keys_backup_setup_step1_advanced">(Advanced)</string>
    <string name="keys_backup_setup_step1_manual_export">Manually export keys</string>

    <string name="keys_backup_setup_step2_text_title">Secure your backup with a Passphrase.</string>
    <string name="keys_backup_setup_step2_text_description">We’ll store an encrypted copy of your keys on your homeserver. Protect your backup with a passphrase to keep it secure.\n\nFor maximum security, this should be different from your account password.</string>
    <string name="keys_backup_setup_step2_button_title">Set Passphrase</string>
    <string name="keys_backup_setup_creating_backup">Creating Backup</string>
    <string name="keys_backup_setup_step1_recovery_key_alternative">Or, secure your backup with a Recovery Key, saving it somewhere safe.</string>
    <string name="keys_backup_setup_step2_skip_button_title">(Advanced) Set up with Recovery Key</string>
    <string name="keys_backup_setup_step3_success_title">Success !</string>
    <string name="keys_backup_setup_step3_text_line1">Your keys are being backed up.</string>
    <string name="keys_backup_setup_step3_text_line2">Your recovery key is a safety net - you can use it to restore access to your encrypted messages if you forget your passphrase.\nKeep your recovery key somewhere very secure, like a password manager (or a safe)</string>
    <string name="keys_backup_setup_step3_text_line2_no_passphrase">Keep your recovery key somewhere very secure, like a password manager (or a safe)</string>
    <string name="keys_backup_setup_step3_button_title">Done</string>
    <string name="keys_backup_setup_step3_button_title_no_passphrase">I’ve made a copy</string>
    <string name="keys_backup_setup_step3_copy_button_title">Save Recovery Key</string>
    <string name="keys_backup_setup_step3_share_recovery_file">Share</string>
    <string name="keys_backup_setup_step3_save_button_title">Save as File</string>
    <string name="recovery_key_export_saved_as_warning">The recovery key has been saved to \'%s\'.\n\nWarning: this file may be deleted if the application is uninstalled.</string>

    <string name="keys_backup_setup_step3_please_make_copy">Please make a copy</string>
    <string name="keys_backup_setup_step3_share_intent_chooser_title">Share recovery key with…</string>
    <string name="keys_backup_setup_step3_generating_key_status">Generating Recovery Key using passphrase, this process can take several seconds.</string>
    <string name="recovery_key">Recovery Key</string>
    <string name="unexpected_error">Unexpected error</string>
    <string name="keys_backup_setup_backup_started_title">Backup Started</string>
    <string name="keys_backup_setup_backup_started_message">Your encryption keys are now being backed up in the background to your homeserver. The initial backup could take several minutes.</string>


    <string name="keys_backup_setup_skip_title">Are you sure?</string>
    <string name="keys_backup_setup_skip_msg">You may lose access to your messages if you log out or lose this device.</string>

    <string name="keys_backup_restore_is_getting_backup_version">Fetching backup version…</string>
    <string name="keys_backup_restore_with_passphrase">Use your recovery passphrase to unlock your encrypted messages history</string>
    <string name="keys_backup_restore_use_recovery_key">use your recovery key</string>
    <!-- %s will be replaced by the keys_backup_restore_use_recovery_key key  -->
    <string name="keys_backup_restore_with_passphrase_helper_with_link">Don’t know your recovery passphrase, you can %s.</string>

    <string name="keys_backup_restore_with_recovery_key">Use your Recovery Key to unlock your encrypted messages history</string>
    <string name="keys_backup_restore_key_enter_hint">Enter Recovery Key</string>

    <string name="keys_backup_restore_setup_recovery_key">Message Recovery</string>

    <!-- %s will be replaced by the keys_backup_restore_setup_recovery_key key  -->
    <string name="keys_backup_restore_with_key_helper">Lost your recovery key? You can set up a new one in settings.</string>
    <string name="keys_backup_passphrase_error_decrypt">Backup could not be decrypted with this passphrase: please verify that you entered the correct recovery passphrase.</string>
    <string name="network_error_please_check_and_retry">Network error: please check your connection and retry.</string>

    <string name="keys_backup_restoring_waiting_message">Restoring backup:</string>
    <string name="keys_backup_restoring_computing_key_waiting_message">Computing recovery key…</string>
    <string name="keys_backup_restoring_downloading_backup_waiting_message">Downloading keys…</string>
    <string name="keys_backup_restoring_importing_keys_waiting_message">Importing keys…</string>
    <string name="keys_backup_unlock_button">Unlock History</string>
    <string name="keys_backup_recovery_code_empty_error_message">Please enter a recovery key</string>
    <string name="keys_backup_recovery_code_error_decrypt">Backup could not be decrypted with this recovery key: please verify that you entered the correct recovery key.</string>

    <!-- %s will be replaced by an emoji -->
    <string name="keys_backup_restore_success_title">Backup Restored %s !</string>
    <string name="keys_backup_restore_success_description">Restored %1$d session keys, and added %2$d new key(s) that was not known by this device</string>
    <plurals name="keys_backup_restore_success_description_part1">
        <item quantity="one">Restored a backup with %d key.</item>
        <item quantity="other">Restored a backup with %d keys.</item>
    </plurals>
    <plurals name="keys_backup_restore_success_description_part2">
        <item quantity="one">%d new key has been added to this device.</item>
        <item quantity="other">%d new keys have been added to this device.</item>
    </plurals>

    <string name="keys_backup_get_version_error">Failed to get latest restore keys version (%s).</string>
    <string name="keys_backup_no_keysbackup_sdk_error">Session crypto is not activated</string>


    <string name="keys_backup_settings_restore_backup_button">Restore from Backup</string>
    <string name="keys_backup_settings_delete_backup_button">Delete Backup</string>

    <string name="keys_backup_settings_status_ok">Key Backup has been correctly set up for this device.</string>
    <string name="keys_backup_settings_status_ko">Key Backup is not active on this device.</string>
    <string name="keys_backup_settings_status_not_setup">Your keys are not being backed up from this device.</string>

    <string name="keys_backup_settings_signature_from_unknown_device">Backup has a signature from unknown device with ID %s.</string>
    <string name="keys_backup_settings_valid_signature_from_this_device">Backup has a valid signature from this device.</string>
    <string name="keys_backup_settings_valid_signature_from_verified_device">Backup has a valid signature from verified device %s.</string>
    <string name="keys_backup_settings_valid_signature_from_unverified_device">Backup has a valid signature from unverified device %s</string>
    <string name="keys_backup_settings_invalid_signature_from_verified_device">Backup has a invalid signature from verified device %s</string>
    <string name="keys_backup_settings_invalid_signature_from_unverified_device">Backup has a invalid signature from unverified device %s</string>
    <string name="keys_backup_get_trust_error">Failed to get trust info for backup (%s).</string>

    <!-- renamed key keys_backup_settings_verify_device_now -->
    <string name="keys_backup_settings_untrusted_backup">To use Key Backup on this device, restore with your passphrase or recovery key now.</string>
    <string name="keys_backup_settings_deleting_backup">Deleting backup…</string>
    <string name="keys_backup_settings_delete_backup_error">Failed to delete backup (%s)</string>

    <string name="keys_backup_settings_checking_backup_state">Checking backup state</string>
    <string name="keys_backup_settings_delete_confirm_title">Delete Backup</string>
    <string name="keys_backup_settings_delete_confirm_message">Delete your backed up encryption keys from the server? You will no longer be able to use your recovery key to read encrypted message history.</string>

    <string name="new_recovery_method_popup_title">New Key Backup</string>
    <string name="new_recovery_method_popup_description">A new secure message key backup has been detected.\n\nIf you didn’t set the new recovery method, an attacker may be trying to access your account. Change your account password and set a new recovery method immediately in Settings.</string>
    <string name="new_recovery_method_popup_was_me">It was me</string>
    <!-- Keys backup banner -->
    <string name="keys_backup_banner_setup_line1">Never lose encrypted messages</string>
    <string name="keys_backup_banner_setup_line2">Start using Key Backup</string>

    <string name="keys_backup_banner_recover_line1">Never lose encrypted messages</string>
    <string name="keys_backup_banner_recover_line2">Use Key Backup</string>

    <string name="keys_backup_banner_update_line1">New encrypted messages keys</string>
    <string name="keys_backup_banner_update_line2">Manage in Key Backup</string>

    <string name="keys_backup_banner_in_progress">Backing up keys…</string>

    <!-- Keys backup info -->
    <string name="keys_backup_info_keys_all_backup_up">All keys backed up</string>
    <plurals name="keys_backup_info_keys_backing_up">
        <item quantity="one">Backing up %d key…</item>
        <item quantity="other">Backing up %d keys…</item>
    </plurals>

    <string name="keys_backup_info_title_version">Version</string>
    <string name="keys_backup_info_title_algorithm">Algorithm</string>
    <string name="keys_backup_info_title_signature">Signature</string>

    <string name="autodiscover_invalid_response">Invalid homeserver discovery response</string>
    <string name="autodiscover_well_known_autofill_dialog_title">"Autocomplete Server Options</string>
    <string name="autodiscover_well_known_autofill_dialog_message">Riot detected a custom server configuration for your userId domain \"%1$s\":\n%2$s</string>
    <string name="autodiscover_well_known_autofill_confirm">Use Config</string>

<<<<<<< HEAD

    <string name="invalid_or_expired_credentials">You have been logged out due to invalid or expired credentials.</string>
=======
    <string name="sas_verify_title">Verify by comparing a short text string.</string>
    <string name="sas_security_advise">For maximum security, we recommend you do this in person or use another trusted means of communication.</string>
    <string name="sas_verify_start_button_title">Begin Verifying</string>
    <string name="sas_incoming_request_title">Incoming Verification Request</string>
    <string name="sas_incoming_request_description">Verify this device to mark it as trusted. Trusting devices of partners gives you extra peace of mind when using end-to-end encrypted messages."</string>
    <string name="sas_incoming_request_description_2">Verifying this device will mark it as trusted, and also mark your device as trusted to the partner."</string>

    <string name="sas_emoji_description">Verify this device by confirming the following emoji appear on the screen of the partner"</string>
    <string name="sas_decimal_description">Verify this device by confirming the following numbers appear on the screen of the partner"</string>

    <string name="sas_incoming_verification_request_dialog">You received an incoming verification request.</string>
    <string name="sas_view_request_action">View request</string>
    <string name="sas_waiting_for_partner">Waiting for partner to confirm…</string>

    <string name="sas_verified">Verified!</string>
    <string name="sas_verified_successful">You\'ve successfully verified this device.</string>
    <string name="sas_verified_successful_description">Secure messages with this user are end-to-end encrypted and not able to be read by third parties.</string>
    <string name="sas_got_it">Got it</string>

    <string name="sas_verifying_keys">Nothing appearing? Not all clients supports interactive verification yet. Use legacy verification.</string>
    <string name="sas_legacy_verification_button_title">Use legacy verification.</string>

    <string name="sas_verification_request_notification_channel_title">Key Verification</string>
    <string name="sas_cancelled_dialog_title">Request Cancelled</string>
    <string name="sas_cancelled_by_other">The other party cancelled the verification.\n%s</string>
    <string name="sas_cancelled_by_me">The verification is canceled.\nReason: %s</string>

    <string name="sas_verification_request_notification_channel">Interactive Device Verification</string>
    <string name="sas_incoming_request_notif_title">Verification Request</string>
    <string name="sas_incoming_request_notif_content">%s wants to verify your device</string>

    <!-- SAS Errors -->
    <string name="sas_error_m_user">The user cancelled the verification</string>
    <string name="sas_error_m_timeout">The verification process timed out</string>
    <string name="sas_error_m_unknown_transaction">The device does not know about that transaction</string>
    <string name="sas_error_m_unknown_method">The device can’t agree on a key agreement, hash, MAC, or SAS method</string>
    <string name="sas_error_m_mismatched_commitment">The hash commitment did not match</string>
    <string name="sas_error_m_mismatched_sas">The SAS did not match</string>
    <string name="sas_error_m_unexpected_message">The device received an unexpected message</string>
    <string name="sas_error_m_invalid_message">An invalid message was received</string>
    <string name="sas_error_m_key_mismatch">Key mismatch</string>
    <string name="sas_error_m_user_error">User mismatch</string>
    <string name="sas_error_unknown">Unknown Error</string>

>>>>>>> ca23429e
</resources><|MERGE_RESOLUTION|>--- conflicted
+++ resolved
@@ -1413,10 +1413,8 @@
     <string name="autodiscover_well_known_autofill_dialog_message">Riot detected a custom server configuration for your userId domain \"%1$s\":\n%2$s</string>
     <string name="autodiscover_well_known_autofill_confirm">Use Config</string>
 
-<<<<<<< HEAD
-
     <string name="invalid_or_expired_credentials">You have been logged out due to invalid or expired credentials.</string>
-=======
+
     <string name="sas_verify_title">Verify by comparing a short text string.</string>
     <string name="sas_security_advise">For maximum security, we recommend you do this in person or use another trusted means of communication.</string>
     <string name="sas_verify_start_button_title">Begin Verifying</string>
@@ -1461,5 +1459,4 @@
     <string name="sas_error_m_user_error">User mismatch</string>
     <string name="sas_error_unknown">Unknown Error</string>
 
->>>>>>> ca23429e
 </resources>