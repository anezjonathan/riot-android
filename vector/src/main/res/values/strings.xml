<?xml version="1.0" encoding="utf-8"?>
<resources>
    <string name="resouces_language">en</string>
    <string name="resouces_country">UK</string>

    <!-- titles -->
    <string name="title_activity_home">Messages</string>
    <string name="title_activity_room">Room</string>
    <string name="title_activity_settings">Settings</string>
    <string name="title_activity_member_details">Member Details</string>

    <!-- button names -->
    <string name="ok">OK</string>
    <string name="cancel">Cancel</string>
    <string name="save">Save</string>
    <string name="leave">Leave</string>
    <string name="send">Send</string>
    <string name="copy">Copy</string>
    <string name="resend">Resend</string>
    <string name="redact">Redact</string>
    <string name="quote">Quote</string>
    <string name="share">Share</string>
    <string name="later">Later</string>
<<<<<<< HEAD
=======
    <string name="and">and</string>
    <string name="paste_username">Paste username</string>
    <string name="view_profile">View profile</string>
    <string name="direct_message">Direct message</string>
>>>>>>> d35cbcdd
    <string name="forward">Forward</string>
    <string name="permalink">Permalink</string>
    <string name="view_source">View Source</string>
    <string name="delete">Delete</string>
    <string name="rename">Rename</string>
    <string name="report_content">Report content</string>
    <string name="active_call">Active call</string>
    <string name="ongoing_conference_call"> Ongoing conference call. Join as voice or video.</string>
    <string name="ongoing_conference_call_voice">voice</string>
    <string name="ongoing_conference_call_video">video</string>
    <string name="cannot_start_call">Cannot start the call, please try later</string>
    <string name="missing_permissions_warning">"Due to missing permissions, some features may be missing..</string>
    <string name="missing_permissions_to_start_conf_call">You need permission to invite to start a conference in this room</string>
    <string name="missing_permissions_title_to_start_conf_call">Cannot start call</string>
    <string name="device_information">Device information</string>
    <string name="room_no_conference_call_in_encrypted_rooms">Conference calls are not supported in encrypted rooms</string>
    <string name="send_anyway">Send Anyway</string>
    <string name="or">or</string>

    <!-- actions -->
    <string name="action_sign_out">Sign out</string>
    <string name="action_sign_out_confirmation">For security, logging out will delete any end-to-end encryption keys making previous encrypted chat history unreadable if you log back in.\nSelect export to backup them before signing out.</string>
    <string name="action_voice_call">Voice Call</string>
    <string name="action_video_call">Video Call</string>
    <string name="action_search_room">Search room</string>
    <string name="action_mark_all_as_read">Mark all as read</string>
    <string name="action_quick_reply">Quick reply</string>
    <string name="action_open">Open</string>
    <string name="action_close">Close</string>
    <string name="copied_to_clipboard">Copied to clipboard</string>
    <string name="disable">Disable</string>

    <!-- dialog titles -->
    <string name="dialog_title_confirmation">Confirmation</string>
    <string name="dialog_title_warning">Warning</string>

    <!-- Bottom navigation buttons -->
    <string name="bottom_action_home">Home</string>
    <string name="bottom_action_favourites">Favourites</string>
    <string name="bottom_action_people">People</string>
    <string name="bottom_action_rooms">Rooms</string>

    <!-- Home screen -->
    <string name="home_filter_placeholder">Filter</string>

    <!-- People fragment -->
    <string name="direct_chats_header">Conversations</string>

    <string name="send_bug_report_include_logs">Send logs</string>
    <string name="send_bug_report_include_crash_logs">Send crash logs</string>
    <string name="send_bug_report">Bug Report</string>
    <string name="send_bug_report_description">Please describe the bug. What did you do? What did you expect to happen? What actually happened?</string>
    <string name="send_bug_report_placeholder">Describe your problem here</string>
    <string name="send_bug_report_logs_description">In order to diagnose problems, logs from this client will be sent with this bug report. If you would prefer to only send the text above, please untick:</string>
    <string name="send_bug_report_alert_message">You seem to be shaking the phone in frustration. Would you like to submit a bug report?</string>
    <string name="send_bug_report_sent">The bug report has been successfully sent</string>
    <string name="send_bug_report_failed">The bug report failed to be sent (%s)</string>
    <string name="send_bug_report_progress">Progress (%s%%)</string>

    <string name="send_files_in">Send into</string>
    <string name="read_receipt">Read</string>

    <string name="join_room">Join Room</string>
    <string name="username">Username</string>
    <string name="create_account">Register</string>
    <string name="login">Log in</string>
    <string name="logout">Log out</string>
    <string name="hs_url">Home Server URL</string>
    <string name="identity_url">Identity Server URL</string>
    <string name="user">user</string>
    <string name="users">users</string>
    <string name="search">Search</string>

    <string name="start_new_chat">Start New Chat</string>
    <string name="start_voice_call">Start Voice Call</string>
    <string name="start_video_call">Start Video Call</string>

    <string name="option_send_files">Send files</string>
    <string name="option_take_photo_video">Take photo or video</string>

    <!-- Authentication -->
    <string name="auth_login">Log in</string>
    <string name="auth_register">Register</string>
    <string name="auth_submit">Submit</string>
    <string name="auth_skip">Skip</string>
    <string name="auth_send_reset_email">Send Reset Email</string>
    <string name="auth_return_to_login">Return to login screen</string>
    <string name="auth_user_id_placeholder">Email or user name</string>
    <string name="auth_password_placeholder">Password</string>
    <string name="auth_new_password_placeholder">New password</string>
    <string name="auth_user_name_placeholder">User name</string>
    <string name="auth_add_email_message">"Add an email address to your account to let users discover you, and let you reset password."</string>
    <string name="auth_add_phone_message">"Add a phone number to your account to let users discover you."</string>
    <string name="auth_add_email_phone_message">"Add an email address and/or a phone number to your account to let users discover you.\n\nEmail address will also let you reset your password."</string>
    <string name="auth_add_email_and_phone_message">"Add an email address and a phone number to your account to let users discover you.\n\nEmail address will also let you reset your password."</string>
    <string name="auth_email_placeholder">Email address</string>
    <string name="auth_opt_email_placeholder">Email address (optional)</string>
    <string name="auth_phone_number_placeholder">Phone number</string>
    <string name="auth_opt_phone_number_placeholder">Phone number (optional)</string>
    <string name="auth_repeat_password_placeholder">Repeat password</string>
    <string name="auth_repeat_new_password_placeholder">Confirm your new password</string>
    <string name="auth_invalid_login_param">Incorrect username and/or password</string>
    <string name="auth_invalid_user_name">User names may only contain letters, numbers, dots, hyphens and underscores</string>
    <string name="auth_invalid_password">Password too short (min 6)</string>
    <string name="auth_missing_password">Missing password</string>
    <string name="auth_invalid_email">"This doesn't look like a valid email address"</string>
    <string name="auth_invalid_phone">"This doesn't look like a valid phone number"</string>
    <string name="auth_email_already_defined">This email address is already defined.</string>
    <string name="auth_missing_email">Missing email address</string>
    <string name="auth_missing_phone">Missing phone number</string>
    <string name="auth_missing_email_or_phone">Missing email address or phone number</string>
    <string name="auth_invalid_token">Invalid token</string>
    <string name="auth_password_dont_match">Passwords don\'t match</string>
    <string name="auth_forgot_password">Forgot password?</string>
    <string name="auth_use_server_options">Use custom server options (advanced)</string>
    <string name="auth_email_validation_message">Please check your email to continue registration</string>
    <string name="auth_threepid_warning_message">Registration with email and phone number at once is not supported yet until the api exists. Only the phone number will be taken into account.\n\nYou may add your email to your profile in settings.</string>
    <string name="auth_recaptcha_message">This Home Server would like to make sure you are not a robot</string>
    <string name="auth_username_in_use">Username in use</string>
    <string name="auth_home_server">Home Server:</string>
    <string name="auth_identity_server">Identity Server:</string>
    <string name="auth_reset_password_next_step_button">I have verified my email address</string>
    <string name="auth_reset_password_message">To reset your password, enter the email address linked to your account:</string>
    <string name="auth_reset_password_missing_email">The email address linked to your account must be entered.</string>
    <string name="auth_reset_password_missing_password">A new password must be entered.</string>
    <string name="auth_reset_password_email_validation_message">An email has been sent to %s. Once you\'ve followed the link it contains, click below.</string>
    <string name="auth_reset_password_error_unauthorized">Failed to verify email address: make sure you clicked the link in the email</string>
    <string name="auth_reset_password_success_message">Your password has been reset.\n\nYou have been logged out of all devices and will no longer receive push notifications. To re-enable notifications, re-log in on each device.</string>

    <!-- Login Screen -->
    <string name="login_error_must_start_http">URL must start with http[s]://</string>
    <string name="login_error_network_error">Unable to login: Network error</string>
    <string name="login_error_unable_login">Unable to login</string>
    <string name="login_error_registration_network_error">Unable to register: Network error</string>
    <string name="login_error_unable_register">Unable to register</string>
    <string name="login_error_unable_register_mail_ownership">Unable to register : email ownership failure</string>
    <string name="login_error_invalid_home_server">Enter valid URL</string>

    <string name="login_error_forbidden">Invalid username/password</string>
    <string name="login_error_unknown_token">The access token specified was not recognised</string>
    <string name="login_error_bad_json">Malformed JSON</string>
    <string name="login_error_not_json">Did not contain valid JSON</string>
    <string name="login_error_limit_exceeded">Too many requests have been sent</string>
    <string name="login_error_user_in_use">This user name is already used</string>
    <string name="login_error_login_email_not_yet">The email link which has not been clicked yet</string>

    <!-- crypto warnings -->
    <string name="e2e_need_log_in_again">You need to log back in to generate end-to-end encryption keys for this device and submit the public key to your homeserver.\nThis is a once off.\nSorry for the inconvenience.</string>

    <!-- read receipts list Screen -->
    <string name="read_receipts_list">Read Receipts List</string>

    <!-- accounts list Screen -->
    <string name="choose_account">Choose account</string>

    <!-- image size selection -->
    <string name="compression_options">Send as </string>
    <string name="compression_opt_list_original">Original</string>
    <string name="compression_opt_list_large">Large</string>
    <string name="compression_opt_list_medium">Medium</string>
    <string name="compression_opt_list_small">Small</string>

    <!-- media upload / download messages -->
    <string name="attachment_cancel_download">"Cancel the download?</string>
    <string name="attachment_cancel_upload">Cancel the upload?</string>
    <string name="attachment_remaining_time_seconds">%d s</string>
    <string name="attachment_remaining_time_minutes">%1$dm %2$ds</string>

    <!-- room creation dialog Screen -->
    <string name="yesterday">Yesterday</string>
    <string name="today">Today</string>

    <!-- room info dialog Screen -->
    <string name="room_info_room_name">Room name</string>
    <string name="room_info_room_topic">Room topic</string>

    <!-- Settings keys -->
    <string name="settings_key_display_all_events">settings_key_display_all_events</string>
    <string name="settings_key_use_rage_shake">settings_key_use_rage_shake</string>

    <!-- call string -->
    <string name="call_connected">Call connected</string>
    <string name="call_connecting">Call connecting…</string>
    <string name="call_ended">Call ended</string>
    <string name="call_ring">Calling…</string>
    <string name="incoming_call">Incoming Call</string>
    <string name="incoming_video_call">Incoming Video Call</string>
    <string name="incoming_voice_call">Incoming Voice Call</string>
    <string name="call_in_progress">Call In Progress</string>

    <string name="call_error_user_not_responding">The remote side failed to pick up.</string>
    <string name="call_error_ice_failed">Media Connection Failed</string>
    <string name="call_error_camera_init_failed">Cannot initialize the camera</string>
    <string name="call_error_answered_elsewhere">call answered elsewhere</string>
    <string name="call_error_peer_hangup_elsewhere">call hung up elsewhere</string>
    <string name="call_error_peer_cancelled_call">call cancelled</string>

    <string name="action_accept">ACCEPT</string>
    <string name="action_ignore">IGNORE</string>

    <!-- medias picker string -->
    <string name="media_picker_both_capture_title">Take a picture or a video"</string>
    <string name="media_picker_cannot_record_video">Cannot record video"</string>

    <!-- permissions Android M -->
    <string name="permissions_rationale_popup_title">Information</string>
    <string name="permissions_rationale_msg_storage">Riot needs permission to access your photo and video library to send and save attachments.\n\nPlease allow access on the next pop-up to be able to send files from your phone.</string>
    <string name="permissions_rationale_msg_camera">Riot needs permission to access your camera to take pictures and video calls.</string>
    <string name="permissions_rationale_msg_camera_explanation">\n\nPlease allow access on the next pop-up to be able to make the call.</string>
    <string name="permissions_rationale_msg_record_audio">Riot needs permission to access your microphone to perform audio calls.</string>
    <string name="permissions_rationale_msg_record_audio_explanation">\n\nPlease allow access on the next pop-up to be able to make the call.</string>
    <string name="permissions_rationale_msg_camera_and_audio">Riot needs permission to access your camera and your microphone to perform video calls.\n\nPlease allow access on the next pop-ups to be able to make the call.</string>
    <string name="permissions_rationale_msg_contacts">Riot needs permission to access your address book contacts to find other Matrix users based on their email and phone numbers.\n\nPlease allow access on the next pop-up to discover address book users reachable from Riot.</string>
    <string name="permissions_msg_contacts_warning_other_androids">Riot needs permission to access your address book contacts to find other Matrix users based on their email and phone numbers.\n\nAllow Riot to access your contacts ?</string>

    <string name="permissions_action_not_performed_missing_permissions">Sorry.. Action not performed, due to missing permissions</string>

    <!-- medias slider string -->
    <string name="media_slider_saved">Saved</string>
    <string name="media_slider_saved_message">Save to downloads</string>
    <string name="yes">YES</string>
    <string name="no">NO</string>
    <string name="_continue">Continue</string>

    <!-- Actions -->
    <string name="remove">Remove</string>
    <string name="join">Join</string>
    <string name="preview">Preview</string>
    <string name="reject">Reject</string>

    <!-- Room Preview -->
    <string name="room_preview_invitation_format">You have been invited to join this room by %s</string>
    <string name="room_preview_unlinked_email_warning">This invitation was sent to %s, which is not associated with this account.\nYou may wish to login with a different account, or add this email to your this account.</string>
    <string name="room_preview_try_join_an_unknown_room">You are trying to access %s. Would you like to join in order to participate in the discussion?</string>
    <string name="room_preview_try_join_an_unknown_room_default">a room</string>
    <string name="room_preview_room_interactions_disabled">This is a preview of this room. Room interactions have been disabled.</string>

    <!-- Chat creation -->
    <string name="room_creation_title">New Chat</string>
    <string name="room_creation_add_member">Add member</string>
    <string name="room_header_active_members">%1$d/%2$d active members</string>
    <string name="room_header_invite_members">Invite members</string>
    <string name="room_title_members">%1$d members</string>
    <string name="room_title_one_member">1 member</string>
    <string name="room_e2e_alert_title">Warning!</string>
    <string name="room_e2e_alert_message">End-to-end encryption is in beta and may not be reliable.\n\nYou should not yet trust it to secure data.\n\nDevices will not yet be able to decrypt history from before they joined the room.\n\nEncrypted messages will not be visible on clients that do not yet implement encryption.</string>

    <!--  Time -->
    <string name="format_time_s">s</string>
    <string name="format_time_m">m</string>
    <string name="format_time_h">h</string>
    <string name="format_time_d">d</string>

    <!--  Chat participants -->
    <string name="room_participants_leave_prompt_title">Leave room</string>
    <string name="room_participants_leave_prompt_msg">Are you sure you want to leave the room?</string>
    <string name="room_participants_remove_prompt_msg">Are you sure you want to remove %s from this chat?</string>
    <string name="room_participants_create">Create</string>

    <string name="room_participants_online">Online</string>
    <string name="room_participants_offline">Offline</string>
    <string name="room_participants_idle">Idle</string>
    <string name="room_participants_now">now</string>
    <string name="room_participants_ago">ago</string>

    <string name="room_participants_header_admin_tools">ADMIN TOOLS</string>
    <string name="room_participants_header_call">CALL</string>
    <string name="room_participants_header_direct_chats">DIRECT CHATS</string>
    <string name="room_participants_header_devices">DEVICES</string>

    <string name="room_participants_action_invite">Invite</string>
    <string name="room_participants_action_leave">Leave this room</string>
    <string name="room_participants_action_remove">Remove from this room</string>
    <string name="room_participants_action_ban">Ban</string>
    <string name="room_participants_action_unban">Unban</string>
    <string name="room_participants_action_set_default_power_level">Reset to normal user</string>
    <string name="room_participants_action_set_moderator">Make moderator</string>
    <string name="room_participants_action_set_admin">Make admin</string>
    <string name="room_participants_action_ignore">Hide all messages from this user</string>
    <string name="room_participants_action_unignore">Show all messages from this user</string>
    <string name="room_participants_invite_search_another_user">User ID, Name or email</string>
    <string name="room_participants_action_mention">Mention</string>
    <string name="room_participants_action_devices_list">Show Device List</string>
    <string name="room_participants_power_level_prompt">You will not be able to undo this change as you are promoting the user to have the same power level as yourself.\nAre you sure?</string>

    <string name="room_participants_invite_prompt_msg">"Are you sure you want to invite %s to this chat?"</string>

    <!-- invitation -->
    <string name="people_search_invite_by_id"><u>Invite by ID</u></string>
    <string name="people_search_local_contacts">LOCAL CONTACTS (%d)</string>
    <string name="people_search_known_contacts">KNOWN CONTACTS (%s)</string>
    <string name="people_search_filter_text">Matrix users only</string>
    <string name="people_search_too_many_contacts">Too many contacts, please use the search field</string>

<<<<<<< HEAD
=======
    <string name="people_search_all_contacts">All contacts</string>
    <string name="people_search_matrix_contacts">Matrix contacts</string>

    <string name="people_search_invite_by_id_dialog_title">Invite user by ID</string>
    <string name="people_search_invite_by_id_dialog_description">Please enter one or more email address or Matrix ID</string>
    <string name="people_search_invite_by_id_dialog_hint">Email or Matrix ID</string>

    <!-- Presence status-->
    <string name="presence_offline">Offline</string>
    <string name="presence_online">Online</string>
    <string name="presence_online_now">Online now</string>
    <string name="presence_hidden">Hidden</string>
    <string name="presence_unavailable">Unavailable</string>

>>>>>>> d35cbcdd
    <!--  Chat -->
    <string name="room_menu_search">Search</string>
    <string name="room_one_user_is_typing">%s is typing…</string>
    <string name="room_two_users_are_typing">%1$s &#038; %2$s are typing…</string>
    <string name="room_many_users_are_typing">%1$s &#038; %2$s &#038; others are typing…</string>
    <string name="room_message_placeholder_encrypted">Send an encrypted message…</string>
    <string name="room_message_placeholder_not_encrypted">Send a message (unencrypted)…</string>
    <string name="room_offline_notification">Connectivity to the server has been lost.</string>
    <string name="room_unsent_messages_notification">Messages not sent. %1$s or %2$s now?</string>
    <string name="room_unknown_devices_messages_notification">Messages not sent due to unknown devices being present. %1$s or %2$s now?</string>
    <string name="room_prompt_resend">Resend all</string>
    <string name="room_prompt_cancel">cancel all</string>
    <string name="room_resend_unsent_messages">Resend unsent messages</string>
    <string name="room_delete_unsent_messages">Delete unsent messages</string>
    <string name="room_message_file_not_found">File not found</string>
    <string name="room_do_not_have_permission_to_post">You do not have permission to post to this room</string>
    <string name="room_new_message_notification">1 new message</string>
    <string name="room_new_messages_notification">%1$d new messages</string>

    <!-- unrecognized SSL certificate -->
    <string name="ssl_trust">Trust</string>
    <string name="ssl_do_not_trust">Do not trust</string>
    <string name="ssl_logout_account">Logout</string>
    <string name="ssl_remain_offline">Ignore</string>
    <string name="ssl_fingerprint_hash">Fingerprint (%s):</string>
    <string name="ssl_could_not_verify">Could not verify identity of remote server.</string>
    <string name="ssl_cert_not_trust">This could mean that someone is maliciously intercepting your traffic, or that your phone does not trust the certificate provided by the remote server.</string>
    <string name="ssl_cert_new_account_expl">If the server administrator has said that this is expected, ensure that the fingerprint below matches the fingerprint provided by them.</string>
    <string name="ssl_unexpected_existing_expl">The certificate has changed from one that was trusted by your phone. This is HIGHLY UNUSUAL. It is recommended that you DO NOT ACCEPT this new certificate.</string>
    <string name="ssl_expected_existing_expl">The certificate has changed from a previously trusted one to one that is not trusted. The server may have renewed its certificate. Contact the server administrator for the expected fingerprint.</string>
    <string name="ssl_only_accept">ONLY accept the certificate if the server administrator has published a fingerprint that matches the one above.</string>
    <string name="ssl_fingerprint_example">00 00 00 00 00 00 00 00 00 00 00 00 00 00 00 00 00 00 00 00 00 00 00 00 00 00 00 00 00 00 00 00</string>

    <!-- Room Details -->
    <string name="room_details_title">Room Details</string>
    <string name="room_details_people">People</string>
    <string name="room_details_files">Files</string>
    <string name="room_details_settings">Settings</string>
    <string name="room_details_selected">selected</string>
    <string name="malformed_id">Malformed ID. Should be an email address or a Matrix ID like \'@localpart:domain\'</string>
    <string name="room_details_people_invited_group_name">INVITED</string>
    <string name="room_details_people_present_group_name">JOINED</string>

    <!-- Room events -->
    <string name="room_event_action_report_prompt_reason">Reason for reporting this content</string>
    <string name="room_event_action_report_prompt_ignore_user">Do you want to hide all messages from this user?</string>
    <string name="room_event_action_cancel_upload">Cancel Upload</string>
    <string name="room_event_action_cancel_download">Cancel Download</string>

    <!-- Room display name -->
    <string name="room_displayname_invite_from">Invite from %s</string>
    <string name="room_displayname_room_invite">Room Invite</string>
    <string name="room_displayname_two_members">%1$s and %2$s</string>
    <string name="room_displayname_more_than_two_members">%1$s and %2$d others</string>
    <string name="room_displayname_no_title">Empty room</string>

    <!-- Search -->
    <string name="search_hint">Search</string>
    <string name="search_members_hint">Filter room members</string>
    <string name="search_no_results">No results</string>
    <string name="tab_title_search_rooms">ROOMS</string>
    <string name="tab_title_search_messages">MESSAGES</string>
    <string name="tab_title_search_people">PEOPLE</string>
    <string name="tab_title_search_files">FILES</string>

    <!-- Room recents -->
    <string name="room_recents_join">JOIN</string>
    <string name="room_recents_directory">DIRECTORY</string>
    <string name="room_recents_favourites">FAVORITES</string>
    <string name="room_recents_conversations">ROOMS</string>
    <string name="room_recents_low_priority">LOW PRIORITY</string>
    <string name="room_recents_invites">INVITES</string>
    <string name="room_recents_start_chat">Start chat</string>
    <string name="room_recents_create_room">Create room</string>

    <!-- Directory -->
    <string name="directory_search_results_title">Browse directory</string>
    <string name="directory_search_room">%1$d room</string>
    <string name="directory_search_rooms">%1$d rooms</string>
    <string name="directory_search_room_for">%1$d room found for %2$s</string>
    <string name="directory_search_rooms_for">%1$s rooms found for %2$s</string>
    <string name="directory_searching_title">Searching directory..</string>

    <!-- home room settings -->
    <string name="room_settings_notifications">Notifications</string>
    <string name="room_settings_favourite">Favourite</string>
    <string name="room_settings_de_prioritize">De-prioritize</string>
    <string name="room_settings_direct_chat">Direct Chat</string>
    <string name="room_settings_leave_conversation">Leave Conversation</string>

    <!-- home sliding menu -->
    <string name="room_sliding_menu_messages">Messages</string>
    <string name="room_sliding_menu_settings">Settings</string>
    <string name="room_sliding_menu_version">Version </string>
    <string name="room_sliding_menu_term_and_conditions">Terms &amp; conditions</string>
    <string name="room_sliding_menu_third_party_notices">Third party notices</string>
    <string name="room_sliding_menu_copyright">Copyright</string>
    <string name="room_sliding_menu_privacy_policy">Privacy policy</string>

    <!-- Vector Settings -->

    <string name="settings_profile_picture">Profile Picture</string>
    <string name="settings_display_name">Display Name</string>
    <string name="settings_email_address">Email</string>
    <string name="settings_add_email_address">Add email address</string>
    <string name="settings_phone_number">Phone</string>
    <string name="settings_add_phone_number">Add phone number</string>
    <string name="settings_summary_app_info_link">Application system info screen</string>
    <string name="settings_title_app_info_link">Application info</string>

    <string name="settings_enable_all_notif">Enable notifications for this account</string>
    <string name="settings_enable_this_device">Enable notifications for this device</string>
    <string name="settings_turn_screen_on">Turn the screen on for 3 seconds</string>

    <string name="settings_containing_my_name">Msgs containing my name</string>
    <string name="settings_messages_in_one_to_one">Msgs in one-to-one chats</string>
    <string name="settings_messages_in_group_chat">Msgs in group chats</string>
    <string name="settings_invited_to_room">When i\'m invited to a room</string>
    <string name="settings_call_invitations">Call invitations</string>
    <string name="settings_messages_sent_by_bot">Messages sent by bot</string>

    <string name="settings_background_sync">Background synchronization</string>
    <string name="settings_enable_background_sync">Enable background sync</string>
    <string name="settings_set_sync_timeout">Sync request timeout</string>
    <string name="settings_set_sync_delay">Delay between two sync requests</string>
    <string name="settings_second">second</string>
    <string name="settings_seconds">seconds</string>

    <string name="settings_version">Version</string>
    <string name="settings_olm_version">olm version</string>
    <string name="settings_app_term_conditions">Terms &amp; conditions</string>
    <string name="settings_third_party_notices">Third party notices</string>
    <string name="settings_copyright">Copyright</string>
    <string name="settings_privacy_policy">Privacy policy</string>
    <string name="settings_clear_cache">Clear cache</string>
    <!--string name="settings_room_privacy_label">Privacy</string-->


    <string name="settings_user_settings">User settings</string>
    <string name="settings_notifications">Notifications</string>
    <string name="settings_ignored_users">Ignored users</string>
    <string name="settings_other">Other</string>
    <string name="settings_advanced">Advanced</string>
    <string name="settings_cryptography">Cryptography</string>
    <string name="settings_notifications_targets">Notification Targets</string>
    <string name="settings_contact">Local contacts</string>
    <string name="settings_contacts_app_permission">Contacts permission</string>
    <string name="settings_contacts_phonebook_country">Phonebook country</string>
    <string name="settings_devices_list">Devices</string>
    <string name="devices_details_dialog_title">Device details</string>
    <string name="devices_details_id_title">ID</string>
    <string name="devices_details_name_title">Name</string>
    <string name="devices_details_device_name">Device Name</string>
    <string name="devices_details_last_seen_title">Last seen</string>
    <string name="devices_details_last_seen_format">%1$s @ %2$s</string>
    <string name="devices_details_time_format">HH:mm:ss</string>
    <string name="devices_delete_dialog_text">This operation requires additional authentication.\nTo continue, please enter your password.</string>
    <string name="devices_delete_dialog_title">Authentication</string>
    <string name="devices_delete_pswd">Password:</string>
    <string name="devices_delete_submit_button_label">Submit</string>

    <string name="settings_logged_in">Logged in as</string>
    <string name="settings_home_server">Home Server</string>
    <string name="settings_identity_server">Identity Server</string>

    <string name="account_email_validation_title">Verification Pending</string>
    <string name="account_email_validation_message">Please check your email and click on the link it contains. Once this is done, click continue.</string>
    <string name="account_email_validation_error">Unable to verify email address. Please check your email and click on the link it contains. Once this is done, click continue</string>

    <string name="settings_change_password">Change password</string>
    <string name="settings_old_password">old password</string>
    <string name="settings_new_password">new password</string>
    <string name="settings_confirm_password">confirm password</string>
    <string name="settings_fail_to_update_password">Fail to update password</string>
    <string name="settings_password_updated">Your password has been updated</string>
    <string name="settings_unignore_user">Show all messages from %s?</string>

    <string name="settings_delete_notification_targets_confirmation">Are you sure you want to remove this notification target?</string>

    <string name="settings_delete_threepid_confirmation">Are you sure you want to remove the %1$s %2$s?</string>

    <string name="settings_select_country">Choose a country</string>

    <string name="settings_phone_number_country_label">Country</string>
    <string name="settings_phone_number_country_error">Please choose a country</string>
    <string name="settings_phone_number_label">Phone number</string>
    <string name="settings_phone_number_error">Invalid phone number for the selected country</string>
    <string name="settings_phone_number_verification">Phone verification</string>
    <string name="settings_phone_number_verification_instruction">"We've sent an SMS with an activation code. Please enter this code below."</string>
    <string name="settings_phone_number_verification_error_empty_code">Enter an activation code</string>
    <string name="settings_phone_number_verification_error">Error while validating your phone number</string>
    <string name="settings_phone_number_code">Code</string>

    <!-- Room Settings -->

    <!-- room global settings-->
    <string name="room_settings_room_photo">Room Photo</string>
    <string name="room_settings_room_name">Room Name</string>
    <string name="room_settings_topic">Topic</string>
    <string name="room_settings_room_tag">Room Tag</string>
    <string name="room_settings_tag_pref_dialog_title">Tagged as:</string>
    <string name="room_settings_mute_notifs">Mute Notifications</string>

    <!-- Room settings: Room tag -->
    <string name="room_settings_tag_pref_entry_favourite">Favourite</string>
    <string name="room_settings_tag_pref_entry_low_priority">Low priority</string>
    <string name="room_settings_tag_pref_entry_none">None</string>
    <string name="room_settings_tag_pref_no_tag">not tagged</string>
    <string name="room_settings_tag_pref_entry_value_favourite">favourite</string>
    <string name="room_settings_tag_pref_entry_value_low_priority">low</string>
    <string name="room_settings_tag_pref_entry_value_none">none</string>

    <!-- room settings : access and visibility -->
    <string name="room_settings_category_access_visibility_title">Access and visibility</string>
    <string name="room_settings_directory_visibility">List this room in room directory</string>
    <string name="room_settings_room_access_rules_pref_title">Room Access</string>
    <string name="room_settings_room_read_history_rules_pref_title">Room History Readability</string>
    <string name="room_settings_room_read_history_rules_pref_dialog_title">Who can read history?</string>
    <string name="room_settings_room_access_rules_pref_dialog_title">Who can access this room?</string>

    <!-- Room settings, access and visibility : WHO CAN READ HISTORY? (read rule) -->
    <string name="room_settings_read_history_entry_anyone">Anyone</string>
    <string name="room_settings_read_history_entry_members_only_option_time_shared">Members only (since the point in time of selecting this option)</string>
    <string name="room_settings_read_history_entry_members_only_invited">Members only (since they were invited)</string>
    <string name="room_settings_read_history_entry_members_only_joined">Members only (since they joined)</string>

    <!-- Room settings: "Who can access this room?" (access rule) -->
    <string name="room_settings_room_access_warning">To link to a room it must have an address.</string>
    <string name="room_settings_room_access_entry_only_invited">Only people who have been invited</string>
    <string name="room_settings_room_access_entry_anyone_with_link_apart_guest">Anyone who knows the room\'s link, apart from guests</string>
    <string name="room_settings_room_access_entry_anyone_with_link_including_guest">Anyone who knows the room\'s link, including guests</string>

    <!-- Room settings: banned users -->
    <string name="room_settings_banned_users_title">Banned users</string>

    <!-- advanced -->
    <string name="room_settings_category_advanced_title">Advanced</string>
    <string name="room_settings_room_internal_id">This room\'s internal ID</string>
    <string name="room_settings_addresses_pref_title">Addresses</string>
    <string name="room_settings_labs_pref_title">Labs</string>
    <string name="room_settings_labs_warning_message">These are experimental features that may break in unexpected ways. Use with caution.</string>
    <string name="room_settings_labs_end_to_end">End-to-End Encryption</string>
    <string name="room_settings_labs_end_to_end_is_active">End-to-End Encryption is active</string>
    <string name="room_settings_labs_end_to_end_warnings">You need to logout to be able to enable the encryption.</string>
    <string name="room_settings_never_send_to_unverified_devices_title">Encrypt to verified devices only</string>
    <string name="room_settings_never_send_to_unverified_devices_summary">Never send encrypted messages to unverified devices in this room from this device.</string>

    <!-- Room settings: advanced addresses -->
    <string name="room_settings_addresses_no_local_addresses">This room has no local addresses</string>
    <string name="room_settings_addresses_add_new_address">New address (e.g #foo:matrix.org")</string>

    <string name="room_settings_addresses_invalid_format_dialog_title">Invalid alias format</string>
    <string name="room_settings_addresses_invalid_format_dialog_body">\'%s\' is not a valid format for an alias</string>
    <string name="room_settings_addresses_disable_main_address_prompt_msg">You will have no main address specified. The default main address for this room will be picked randomly"</string>
    <string name="room_settings_addresses_disable_main_address_prompt_title">Main address warnings</string>

    <string name="room_settings_set_main_address">Set as Main Address</string>
    <string name="room_settings_unset_main_address">Unset as Main Address</string>
    <string name="room_settings_copy_room_id">Copy Room ID</string>
    <string name="room_settings_copy_room_address">Copy Room Address</string>

    <string name="room_settings_addresses_e2e_enabled">Encryption is enabled in this room.</string>
    <string name="room_settings_addresses_e2e_disabled">Encryption is disabled in this room.</string>
    <string name="room_settings_addresses_e2e_encryption_warning">Enable encryption \n(warning: cannot be disabled again!)</string>
    <string name="room_settings_addresses_e2e_prompt_title">Warning!</string>
    <string name="room_settings_addresses_e2e_prompt_message">End-to-end encryption is in beta and may not be reliable.\n\nYou should not yet trust it to secure data.\n\nDevices will not yet be able to decrypt history from before they joined the room.\n\nOnce encryption is enabled for a room it cannot be turned off again (for now).\n\nEncrypted messages will not be visible on clients that do not yet implement encryption.</string>

    <!-- Directory -->
    <string name="directory_title">Directory</string>

    <!-- GA use -->
    <string name="ga_use_alert_message">Do you accept to help us to improve the application behaviour and to send crash reports ?</string>
    <string name="ga_use_settings">Automatically send crash reports</string>
    <string name="ga_use_disable_alert_message">You need to restart the application to disable the crash reports.</string>

    <!-- matrix error -->
    <string name="failed_to_load_timeline_position">%s was trying to load a specific point in this room\'s timeline but was unable to find it.</string>


    <!-- encryption dialog -->
    <string name="encryption_information_title">End-to-end encryption information</string>

    <string name="encryption_information_device_info">Event information</string>
    <string name="encryption_information_user_id">User id</string>
    <string name="encryption_information_curve25519_identity_key">Curve25519 identity key</string>
    <string name="encryption_information_claimed_ed25519_fingerprint_key">Claimed Ed25519 fingerprint key</string>
    <string name="encryption_information_algorithm">Algorithm</string>
    <string name="encryption_information_session_id">Session ID</string>
    <string name="encryption_information_decryption_error">Decryption error</string>

    <string name="encryption_information_sender_device_information">Sender device information</string>
    <string name="encryption_information_device_name">Device name</string>
    <string name="encryption_information_name">Name</string>
    <string name="encryption_information_device_id">Device ID</string>
    <string name="encryption_information_device_key">Device key</string>
    <string name="encryption_information_verification">Verification</string>
    <string name="encryption_information_ed25519_fingerprint">Ed25519 fingerprint</string>

    <string name="encryption_export_e2e_room_keys">Export E2E room keys</string>
    <string name="encryption_export_room_keys">Export room keys</string>
    <string name="encryption_export_room_keys_summary">Export the keys to a local file</string>
    <string name="encryption_export_export">Export</string>
    <string name="encryption_export_enter_passphrase">Enter passphrase</string>
    <string name="encryption_export_confirm_passphrase">Confirm passphrase</string>
    <string name="encryption_export_saved_as">The E2E room keys have been saved to \'%s\'</string>

    <string name="encryption_import_e2e_room_keys">Import E2E room keys</string>
    <string name="encryption_import_room_keys">Import room keys</string>
    <string name="encryption_import_room_keys_summary">Import the keys from a local file</string>
    <string name="encryption_import_import">Import</string>
    <string name="encryption_never_send_to_unverified_devices_title">Encrypt to verified devices only</string>
    <string name="encryption_never_send_to_unverified_devices_summary">Never send encrypted messages to unverified devices from this device</string>

    <string name="encryption_information_not_verified">NOT Verified</string>
    <string name="encryption_information_verified">Verified</string>
    <string name="encryption_information_blocked">Blacklisted</string>

    <string name="encryption_information_unknown_device">unknown device</string>
    <string name="encryption_information_none">none</string>

    <string name="encryption_information_verify">Verify</string>
    <string name="encryption_information_unverify">Unverify</string>
    <string name="encryption_information_block">Blacklist</string>
    <string name="encryption_information_unblock">Unblacklist</string>

    <string name="encryption_information_verify_device">Verify device</string>
    <string name="encryption_information_verify_device_warning"> To verify that this device can be trusted, please contact its owner using some other means (e.g. in person or a phone call) and ask them whether the key they see in their User Settings for this device matches the key below:</string>
    <string name="encryption_information_verify_device_warning2">If it matches, press the verify button below. If it doesn\'t, then someone else is intercepting this device and you probably want to press the block button instead.\nIn future this verification process will be more sophisticated.</string>
    <string name="encryption_information_verify_key_match">I verify that the keys match</string>

    <string name="e2e_enabling_on_app_update">Riot now supports end-to-end encryption but you need to log in again to enable it.\n\nYou can do it now or later from the application settings.</string>

    <!-- unknown devices management -->
    <string name="unknown_devices_alert_title">Room contains unknown devices</string>
    <string name="unknown_devices_alert_message">This room contains unknown devices which have not been verified.\nThis means there is no guarantee that the devices belong to the users they claim to.\nWe recommend you go through the verification process for each device before continuing, but you can resend the message without verifying if you prefer.\n\nUnknown devices:</string>
</resources><|MERGE_RESOLUTION|>--- conflicted
+++ resolved
@@ -21,13 +21,6 @@
     <string name="quote">Quote</string>
     <string name="share">Share</string>
     <string name="later">Later</string>
-<<<<<<< HEAD
-=======
-    <string name="and">and</string>
-    <string name="paste_username">Paste username</string>
-    <string name="view_profile">View profile</string>
-    <string name="direct_message">Direct message</string>
->>>>>>> d35cbcdd
     <string name="forward">Forward</string>
     <string name="permalink">Permalink</string>
     <string name="view_source">View Source</string>
@@ -46,6 +39,8 @@
     <string name="room_no_conference_call_in_encrypted_rooms">Conference calls are not supported in encrypted rooms</string>
     <string name="send_anyway">Send Anyway</string>
     <string name="or">or</string>
+    <string name="and">and</string>
+    <string name="invite">Invite</string>
 
     <!-- actions -->
     <string name="action_sign_out">Sign out</string>
@@ -322,23 +317,9 @@
     <string name="people_search_filter_text">Matrix users only</string>
     <string name="people_search_too_many_contacts">Too many contacts, please use the search field</string>
 
-<<<<<<< HEAD
-=======
-    <string name="people_search_all_contacts">All contacts</string>
-    <string name="people_search_matrix_contacts">Matrix contacts</string>
-
     <string name="people_search_invite_by_id_dialog_title">Invite user by ID</string>
     <string name="people_search_invite_by_id_dialog_description">Please enter one or more email address or Matrix ID</string>
     <string name="people_search_invite_by_id_dialog_hint">Email or Matrix ID</string>
-
-    <!-- Presence status-->
-    <string name="presence_offline">Offline</string>
-    <string name="presence_online">Online</string>
-    <string name="presence_online_now">Online now</string>
-    <string name="presence_hidden">Hidden</string>
-    <string name="presence_unavailable">Unavailable</string>
-
->>>>>>> d35cbcdd
     <!--  Chat -->
     <string name="room_menu_search">Search</string>
     <string name="room_one_user_is_typing">%s is typing…</string>
