--- conflicted
+++ resolved
@@ -1312,12 +1312,6 @@
     <string name="keys_backup_settings_invalid_signature_from_unverified_device">Mentésnek érvénytelen aláírása van egy ellenőrizetlen eszköztől: %s</string>
     <string name="keys_backup_get_trust_error">Megbízhatósági információ nem nyerhető ki a mentésből (%s).</string>
 
-<<<<<<< HEAD
-    <string name="keys_backup_settings_unverifiable_device">A Kulcs Mentés használatához add meg most a jelmondatot vagy Visszaállítási Kulcsot ezen az eszközön.</string>
-    <string name="keys_backup_settings_verify_device_now">A Kulcs Mentés használatához ezen az eszközön ellenőrizd ezt a klienst: [%s].</string>
-=======
-    <string name="keys_backup_settings_untrusted_backup">Biztonságos Üzenet Visszaállítás használatához ezen az eszközön add meg most a visszaállítási jelmondatot vagy visszaállítási kulcsot.</string>
->>>>>>> 84ac1b40
     <string name="keys_backup_settings_deleting_backup">Mentés törlése…</string>
     <string name="keys_backup_settings_delete_backup_error">A mentés törlése sikertelen (%s)</string>
 
