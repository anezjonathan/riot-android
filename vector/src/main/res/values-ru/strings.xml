<?xml version='1.0' encoding='UTF-8'?>
<resources>
    <!-- use to retrieve the supported languages list -->
    <!-- should the same value as the file name -->
    <string name="resources_language">ru</string>
    <string name="resources_country_code">RU</string>

    <!-- titles -->
    <string name="title_activity_home">Сообщения</string>
    <string name="title_activity_room">Комната</string>
    <string name="title_activity_settings">Настройки</string>
    <string name="title_activity_member_details">Информация о собеседнике</string>
    <string name="title_activity_historical">Исторические</string>

    <!-- button names -->
    <string name="ok">OK</string>
    <string name="cancel">Отмена</string>
    <string name="save">Сохранить</string>
    <string name="leave">Покинуть</string>
    <string name="send">Отправить</string>
    <string name="copy">Копировать</string>
    <string name="resend">Повторить отправку</string>
    <string name="redact">Удалить</string>
    <string name="quote">Цитата</string>
    <string name="share">Поделиться</string>
    <string name="later">Позже</string>
    <string name="forward">Переслать</string>
    <string name="permalink">Постоянная ссылка</string>
    <string name="view_source">Просмотр исходного кода</string>
    <string name="view_decrypted_source">Просмотр расшифрованного исходного кода</string>
    <string name="delete">Удалить</string>
    <string name="rename">Переименовать</string>
    <string name="report_content">Пожаловаться на содержимое</string>
    <string name="active_call">Активный вызов</string>
    <string name="ongoing_conference_call">Установлен конференц-вызов. Присоединяйтесь с голосом или видео.</string>
    <string name="ongoing_conference_call_voice">голос</string>
    <string name="ongoing_conference_call_video">видео</string>
    <string name="cannot_start_call">Не удалось осуществить вызов, попробуйте позже</string>
    <string name="missing_permissions_warning">"Из-за отсутствия разрешений некоторые функции могут быть недоступны..</string>
    <string name="missing_permissions_to_start_conf_call">Вам нужно разрешение на приглашение для начала конференции в этой комнате</string>
    <string name="missing_permissions_title_to_start_conf_call">Не удалось осуществить вызов</string>
    <string name="device_information">Информация об устройстве</string>
    <string name="room_no_conference_call_in_encrypted_rooms">Конференц звонки не поддерживаются в зашифрованных комнатах</string>
    <string name="send_anyway">Все равно отправить</string>
    <string name="or">или</string>
    <string name="invite">Приглашение</string>

    <!-- actions -->
    <string name="action_sign_out">Выйти из учётной записи</string>
    <string name="action_voice_call">Голосовой вызов</string>
    <string name="action_video_call">Видео вызов</string>
    <string name="action_global_search">Глобальный поиск</string>
    <string name="action_mark_all_as_read">Пометить все как прочитанное</string>
    <string name="action_historical">История</string>
    <string name="action_quick_reply">Быстрый ответ</string>
    <string name="action_open">Открыть</string>
    <string name="action_close">Закрыть</string>
    <string name="copied_to_clipboard">Скопировано в буфер</string>
    <string name="disable">Отключить</string>

    <!-- dialog titles -->
    <string name="dialog_title_confirmation">Подтверждение</string>
    <string name="dialog_title_warning">Предупреждение</string>

    <!-- Bottom navigation buttons -->
    <string name="bottom_action_home">Начало</string>
    <string name="bottom_action_favourites">Избранные</string>
    <string name="bottom_action_people">Люди</string>
    <string name="bottom_action_rooms">Комнаты</string>

    <!-- Home screen -->
    <string name="home_filter_placeholder_home">Поиск комнат</string>
    <string name="home_filter_placeholder_favorites">Поиск избранных</string>
    <string name="home_filter_placeholder_people">Поиск людей</string>
    <string name="home_filter_placeholder_rooms">Поиск комнат</string>

    <!-- Home fragment -->
    <string name="invitations_header">Приглашения</string>
    <string name="low_priority_header">Маловажные</string>

    <!-- People fragment -->
    <string name="direct_chats_header">Диалоги</string>
    <string name="local_address_book_header">Локальные контакты</string>
    <string name="matrix_only_filter">Только Matrix контакты</string>
    <string name="no_conversation_placeholder">Нет диалогов</string>
    <string name="no_contact_access_placeholder">Вы не дали доступ Riot к внутренним контактам</string>
    <string name="no_result_placeholder">Нет результатов</string>

    <!-- Rooms fragment -->
    <string name="rooms_header">Комнаты</string>
    <string name="rooms_directory_header">Список комнат</string>
    <string name="no_room_placeholder">Нет комнат</string>
    <string name="no_public_room_placeholder">Публичные комнаты недоступны</string>
    <plurals name="public_room_nb_users">
        <item quantity="one">%d пользователь</item>
        <item quantity="few">%d пользователя</item>
        <item quantity="many">%d пользователей</item>
        <item quantity="other"/>
    </plurals>

    <string name="send_bug_report_include_logs">Отправить логи</string>
    <string name="send_bug_report_include_crash_logs">Отправить журналы ошибок</string>
    <string name="send_bug_report_include_screenshot">Отправить скриншот</string>
    <string name="send_bug_report">Сообщить об ошибке</string>
    <string name="send_bug_report_description">Пожалуйста опишите ошибку. Что вы делали? Что вы ожидали получить? Что произошло?</string>
    <string name="send_bug_report_placeholder">Опишите проблему здесь</string>
    <string name="send_bug_report_logs_description">Для диагностики проблемы журналы работы приложения будут приложены к отчету об ошибке. Этот отчет, включая журналы и скриншот, не будет доступен публично. Если вы предпочитаете отправить только текст, то снимите отметку:</string>
    <string name="send_bug_report_alert_message">Похоже вы разочарованы, раз трясёте телефоном. Хотите сообщить об ошибке?</string>
    <string name="send_bug_report_sent">Отчет об ошибке успешно отправлен</string>
    <string name="send_bug_report_failed">Сбой отправки отчета об ошибке (%s)</string>
    <string name="send_bug_report_progress">Прогресс (%s%%)</string>
    <string name="send_bug_report_app_crashed">В прошлый раз приложение некорректно завершило работу. Хотите отправить отчет о сбое?</string>

    <string name="send_files_in">Отправить в</string>
    <string name="read_receipt">Прочитан</string>

    <string name="join_room">Войти в Комнату</string>
    <string name="username">Логин</string>
    <string name="create_account">Зарегистрироваться</string>
    <string name="login">Войти</string>
    <string name="logout">Выйти</string>
    <string name="hs_url">URL сервера</string>
    <string name="identity_url">URL сервера авторизации</string>
    <string name="search">Поиск</string>

    <string name="start_new_chat">Начать новый чат</string>
    <string name="start_voice_call">Начать голосовой вызов</string>
    <string name="start_video_call">Начать видеовызов</string>

    <string name="option_send_files">Отправка файлов</string>
    <string name="option_take_photo_video">Камера</string>

    <!-- Authentication -->
    <string name="auth_login">Вход</string>
    <string name="auth_register">Создать аккаунт</string>
    <string name="auth_submit">Отправить</string>
    <string name="auth_skip">Пропустить</string>
    <string name="auth_send_reset_email">Выслать письмо для сброса</string>
    <string name="auth_return_to_login">Вернуться на экран входа</string>
    <string name="auth_user_id_placeholder">Электронная почта или логин</string>
    <string name="auth_password_placeholder">Пароль</string>
    <string name="auth_new_password_placeholder">Новый пароль</string>
    <string name="auth_user_name_placeholder">Логин</string>
    <string name="auth_add_email_message">Добавьте адрес электронной почты к вашему аккаунту, чтобы другие пользователи могли найти вас, а также, чтобы иметь возможность сбросить пароль.</string>
    <string name="auth_add_phone_message">"Добавьте телефон к вашему аккаунту, чтобы другие пользователи могли найти вас."</string>
    <string name="auth_add_email_phone_message">Добавьте электронную почту и/или телефон к вашему аккаунту, чтобы другие пользователи могли найти вас.

Электронная почта также позволит вам при необходимости восстановить пароль.</string>
    <string name="auth_add_email_and_phone_message">Добавьте email и телефон к вашему аккаунту, чтобы другие пользователи могли найти вас.

Email также позволит вам при необходимости восстановить пароль.</string>
    <string name="auth_email_placeholder">Адрес электронной почты</string>
    <string name="auth_opt_email_placeholder">Адрес электронной почты (не обязательно)</string>
    <string name="auth_phone_number_placeholder">Номер телефона</string>
    <string name="auth_opt_phone_number_placeholder">Номер телефона (дополнительный)</string>
    <string name="auth_repeat_password_placeholder">Повтор пароля</string>
    <string name="auth_repeat_new_password_placeholder">Подтвердите ваш новый пароль</string>
    <string name="auth_invalid_login_param">Неверный логин и/или пароль</string>
    <string name="auth_invalid_user_name">Логин может содержать только буквы, цифры, точки, дефис и подчеркивание</string>
    <string name="auth_invalid_password">Короткий пароль (минимум 6 символов)</string>
    <string name="auth_missing_password">Отсутствует пароль</string>
    <string name="auth_invalid_email">Это не похоже на адрес электронной почты</string>
    <string name="auth_invalid_phone">Введен некорректный номер телефона</string>
    <string name="auth_email_already_defined">Этот адрес электронной почты уже используется.</string>
    <string name="auth_missing_email">Отсутствует email</string>
    <string name="auth_missing_phone">Отстутсвует номер телефона</string>
    <string name="auth_missing_email_or_phone">Отсутствует номер телефона или email</string>
    <string name="auth_invalid_token">Токен не действителен</string>
    <string name="auth_password_dont_match">Пароли не совпадают</string>
    <string name="auth_forgot_password">Забыли пароль?</string>
    <string name="auth_use_server_options">Использовать особые параметры сервера</string>
    <string name="auth_email_validation_message">Проверьте email для продолжения регистрации</string>
    <string name="auth_threepid_warning_message">Регистрация одновременно по email и номеру телефона пока не поддерживается. Только номер телефона будет связан с аккаунтом.

Вы можете добавить свой email в настройках профиля.</string>
    <string name="auth_recaptcha_message">Проверка не являетесь ли вы роботом</string>
    <string name="auth_username_in_use">Логин уже используется</string>
    <string name="auth_home_server">Сервер:</string>
    <string name="auth_identity_server">Сервер идентификации:</string>
    <string name="auth_reset_password_next_step_button">Я проверил мой email адрес</string>
    <string name="auth_reset_password_message">Для сброса пароля введите email привязанный к учетной записи:</string>
    <string name="auth_reset_password_missing_email">Должен быть введен email привязанный к учетной записи.</string>
    <string name="auth_reset_password_missing_password">Должен быть введен новый пароль.</string>
    <string name="auth_reset_password_email_validation_message">На адрес %s было отправлено письмо. После перехода по ссылке в письме, нажмите ниже.</string>
    <string name="auth_reset_password_error_unauthorized">Не удалось проверить email: убедитесь, что вы перешли по присланной ссылке</string>
    <string name="auth_reset_password_success_message">Ваш пароль сброшен.

Осуществлен выход на всех устройствах - вы не будете получать push уведомления. Для включения push уведомлений заново войдите на каждом из ваших устройств.</string>

    <!-- Login Screen -->
    <string name="login_error_must_start_http">URL должен начинаться с http[s]://</string>
    <string name="login_error_network_error">Сбой входа: сетевая ошибка</string>
    <string name="login_error_unable_login">Сбой входа</string>
    <string name="login_error_registration_network_error">Сбой регистрации: сетевая ошибка</string>
    <string name="login_error_unable_register">Сбой регистрации</string>
    <string name="login_error_unable_register_mail_ownership">Сбой регистрации: ошибка проверки email</string>
    <string name="login_error_invalid_home_server">Введите корректный URL</string>

    <string name="login_error_forbidden">Неверное имя пользователя или пароль</string>
    <string name="login_error_unknown_token">Указанный токен доступа не распознан</string>
    <string name="login_error_bad_json">Поврежденный JSON</string>
    <string name="login_error_not_json">Не JSON</string>
    <string name="login_error_limit_exceeded">Отправлено слишком много запросов</string>
    <string name="login_error_user_in_use">Логин уже используется</string>
    <string name="login_error_login_email_not_yet">Вы не перешли по высланной в email ссылке</string>

    <!-- crypto warnings -->
    <string name="e2e_need_log_in_again">Вам нужно войти в систему, чтобы сгенерировать ключи шифрования для этого устройства и отправлять публичный ключ вашему серверу.
Это необходимо только один раз; извините за неудобства.</string>

    <!-- read receipts list Screen -->
    <string name="read_receipts_list">Чтение списка вступивших</string>

    <!-- accounts list Screen -->

    <!-- image size selection -->
    <string name="compression_options">Откравить как </string>
    <string name="compression_opt_list_original">Оригинал</string>
    <string name="compression_opt_list_large">Крупный</string>
    <string name="compression_opt_list_medium">Средний</string>
    <string name="compression_opt_list_small">Маленький</string>

    <!-- media upload / download messages -->
    <string name="attachment_cancel_download">"Отменить загрузку?</string>
    <string name="attachment_cancel_upload">Отменить загрузку?</string>
    <string name="attachment_remaining_time_seconds">%d с</string>
    <string name="attachment_remaining_time_minutes">%1$dм %2$dс</string>

    <!-- room creation dialog Screen -->
    <string name="yesterday">Вчера</string>
    <string name="today">Сегодня</string>

    <!-- room info dialog Screen -->
    <string name="room_info_room_name">Название Комнаты</string>
    <string name="room_info_room_topic">Тема комнаты</string>

    <!-- call string -->
    <string name="call_connected">Вызов соединён</string>
    <string name="call_connecting">Устанавливается соединение…</string>
    <string name="call_ended">Вызов закончен</string>
    <string name="call_ring">Звонок…</string>
    <string name="incoming_call">Входящий вызов</string>
    <string name="incoming_video_call">Входящий видеовызов</string>
    <string name="incoming_voice_call">Входящий голосовой вызов</string>
    <string name="call_in_progress">Идёт разговор…</string>

    <string name="call_error_user_not_responding">Вызываемый абонент не отвечает.</string>
    <string name="call_error_ice_failed">Медиавызов не удался</string>
    <string name="call_error_camera_init_failed">Невозможно инициализировать камеру</string>
    <string name="call_error_answered_elsewhere">Звонок принят на другом устройстве</string>

    <!-- medias picker string -->
    <string name="media_picker_both_capture_title">Снять фото или видео"</string>
    <string name="media_picker_cannot_record_video">Не удалось записать видео"</string>

    <!-- permissions Android M -->
    <string name="permissions_rationale_popup_title">Riot Информация</string>
    <string name="permissions_rationale_msg_storage">Riot необходимы разрешения на доступ к вашим фото и видео для сохранения и отправки сложений.\n\nПожалуйста разрешите доступ в следующем окне, чтобы иметь возможность отправлять файлы.</string>
    <string name="permissions_rationale_msg_camera">Riot необходимы разрешения на доступ к вашей камере, чтобы делать фото и совершать видеозвонки.</string>
    <string name="permissions_rationale_msg_camera_explanation">\n\nПожалуйста разрешите доступ в следующем окне, чтобы иметь возможность совершать звонки.</string>
    <string name="permissions_rationale_msg_record_audio">Riot необходимы разрешения на доступ к микрофону, чтобы выполнять звонки.</string>
    <string name="permissions_rationale_msg_record_audio_explanation">\n\nПожалуйста разрешите доступ в следующем окне, чтобы иметь возможность совершать звонки.</string>
    <string name="permissions_rationale_msg_camera_and_audio">Riot необходимы разрешения на доступ к камере и микрофону для видеовызовов.

Пожалуйста дайте разрешение в следующем окне для звонка.</string>
    <string name="permissions_rationale_msg_contacts">Райоту необходимы разрешения на доступ к контактам, чтобы найти других пользователей сети по email или телефонному номеру.

Пожалуйста разрешите доступ в следующем окне, чтобы ваши контакты были доступны в приложении.</string>
    <string name="permissions_msg_contacts_warning_other_androids">Riot необходимы разрешения на доступ к контактам, чтобы найти других пользователей сети по email или телефонному номеру.

Разрешить Riot доступ к контактам?</string>

    <string name="permissions_action_not_performed_missing_permissions">Извините. Действие не выполнено из-за недостаточных разрешений</string>

    <!-- medias slider string -->
    <string name="media_slider_saved">Сохранено</string>
    <string name="media_slider_saved_message">Сохранить в загрузки?</string>
    <string name="yes">ДА</string>
    <string name="no">НЕТ</string>
    <string name="_continue">Продолжить</string>

    <!-- Actions -->
    <string name="remove">Удалить</string>
    <string name="join">Присоединиться</string>
    <string name="preview">Просмотр</string>
    <string name="reject">Отклонить</string>

    <!-- Room -->
    <string name="room_jump_to_first_unread">Перейти к первому непрочитанному сообщению.</string>

    <!-- Room Preview -->
    <string name="room_preview_invitation_format">%s пригласил вас присоединиться к этой комнате</string>
    <string name="room_preview_unlinked_email_warning">Приглашение пришло на адрес %s, который не связан с этим аккаунтом.\nВы можете войти под другим аккаунтом или связать email с этим аккаунтом.</string>
    <string name="room_preview_try_join_an_unknown_room">Вы пытаетесь получить доступ к %s. Хотите присоединиться к обсуждению?</string>
    <string name="room_preview_try_join_an_unknown_room_default">комната</string>
    <string name="room_preview_room_interactions_disabled">Это пред. просмотр комнаты. Вы в режиме только чтения.</string>

    <!-- Chat creation -->
    <string name="room_creation_title">Новый чат</string>
    <string name="room_creation_add_member">Добавить участника</string>
    <string name="room_title_one_member">1 пользователь</string>

    <!--  Chat participants -->
    <string name="room_participants_leave_prompt_title">Покинуть чат</string>
    <string name="room_participants_leave_prompt_msg">Вы уверены, что хотите покинуть чат?</string>
    <string name="room_participants_remove_prompt_msg">Вы уверены, что хотите исключить %s из чата?</string>
    <string name="room_participants_create">Создать</string>

    <string name="room_participants_online">В сети</string>
    <string name="room_participants_offline">Недоступен</string>
    <string name="room_participants_idle">Покой</string>

    <string name="room_participants_header_admin_tools">АДМИНИСТРИРОВАНИЕ</string>
    <string name="room_participants_header_call">ВЫЗОВ</string>
    <string name="room_participants_header_direct_chats">ПРЯМЫЕ ЧАТЫ</string>
    <string name="room_participants_header_devices">УСТРОЙСТВА</string>

    <string name="room_participants_action_invite">Пригласить</string>
    <string name="room_participants_action_leave">Покинуть этот чат</string>
    <string name="room_participants_action_remove">Исключить из этого чата</string>
    <string name="room_participants_action_ban">Забанить</string>
    <string name="room_participants_action_unban">Разбанить</string>
    <string name="room_participants_action_set_default_power_level">Сделать рядовым пользователем</string>
    <string name="room_participants_action_set_moderator">Сделать модератором</string>
    <string name="room_participants_action_set_admin">Сделать администратором</string>
    <string name="room_participants_action_ignore">Скрыть все сообщения этого пользователя</string>
    <string name="room_participants_action_unignore">Отобразить все сообщения этого пользователя</string>
    <string name="room_participants_invite_search_another_user">ID пользователя, имя или email</string>
    <string name="room_participants_action_mention">Упомянуть</string>
    <string name="room_participants_action_devices_list">Отобразить список устройств</string>
    <string name="room_participants_power_level_prompt">Вы не сможете отменить это действие, поскольку пользователь получит такой же уровень доступа, как и у вас. Вы уверены?</string>

    <string name="room_participants_invite_prompt_msg">"Вы уверены что хотите пригласить %s в этот чат?"</string>

    <!-- invitation -->
    <string name="people_search_invite_by_id"><u>Пригласить по ID</u></string>
    <string name="people_search_local_contacts">Локальные Контакты (%d)</string>
    <string name="people_search_filter_text">Только зарегистрированные</string>

    <string name="people_search_invite_by_id_dialog_title">Пригласить пользователя по ID</string>
    <string name="people_search_invite_by_id_dialog_description">Пожалуйста, введите один или несколько адресов email или Matrix ID</string>
    <string name="people_search_invite_by_id_dialog_hint">Email или Matrix ID</string>

    <!--  Chat -->
    <string name="room_menu_search">Поиск</string>
    <string name="room_one_user_is_typing">%s печатает…</string>
    <string name="room_two_users_are_typing">%1$s &amp; %2$s печатают…</string>
    <string name="room_many_users_are_typing">%1$s &amp; %2$s &amp; и другие печатают…</string>
    <string name="room_message_placeholder_encrypted">Отправить зашифрованное сообщение…</string>
    <string name="room_message_placeholder_not_encrypted">Отправить сообщение…</string>
    <string name="room_offline_notification">Соединение с сервером потеряно.</string>
    <string name="room_unsent_messages_notification">Сообщения не отправлены. %1$s или %2$s сейчас?</string>
    <string name="room_unknown_devices_messages_notification">Сообщения, не отправлены из-за присутствия неизвестных устройств. %1$s или %2$s сейчас?</string>
    <string name="room_prompt_resend">Повторить отправку</string>
    <string name="room_prompt_cancel">удалить все</string>
    <string name="room_resend_unsent_messages">Отправить неотправленные сообщения</string>
    <string name="room_delete_unsent_messages">Удалить неотправленные сообщения</string>
    <string name="room_message_file_not_found">Файл не найден</string>
    <string name="room_do_not_have_permission_to_post">У вас нет прав писать сообщения в этом чате</string>

    <!-- unrecognized SSL certificate -->
    <string name="ssl_trust">Доверять</string>
    <string name="ssl_do_not_trust">Не доверять</string>
    <string name="ssl_logout_account">Выйти</string>
    <string name="ssl_remain_offline">Игнорировать</string>
    <string name="ssl_fingerprint_hash">Отпечаток (%s):</string>
    <string name="ssl_could_not_verify">Не удалось проверить сертификат удаленного сервера.</string>
    <string name="ssl_cert_not_trust">Это может означать, что кто-то злонамеренно перехватывает ваш трафик или что ваш телефон не доверяет сертификату, предоставленному удаленным сервером.</string>
    <string name="ssl_cert_new_account_expl">Если администратор сервера сказал, что это ожидается, убедитесь, что отпечаток сертификата ниже соответствует отпечатку сертификата, предоставленному администратором.</string>
    <string name="ssl_unexpected_existing_expl">Сертификат сервера изменился и ваш телефон теперь ему не доверяет. Это ОЧЕНЬ ПОДОЗРИТЕЛЬНО. Рекомендуется, НЕ ДОВЕРЯТЬ этому новому сертификату.</string>
    <string name="ssl_expected_existing_expl">Сертификат изменился с ранее доверенного на недействительный. Возможно, сервер обновил свой сертификат. Свяжитесь с администратором сервера для получения ожидаемого отпечатка сертификата.</string>
    <string name="ssl_only_accept">Примите сертификат только если администратор сервера опубликовал отпечаток сертификата, который соответствует указанному выше.</string>

    <!-- Room Details -->
    <string name="room_details_title">Подробности комнаты</string>
    <string name="room_details_people">Люди</string>
    <string name="room_details_files">Файлы</string>
    <string name="room_details_settings">Настройки</string>
    <string name="malformed_id">Некорректный ID. Используйте email или Matrix ID вида \'@localpart:domain\'</string>
    <string name="room_details_people_invited_group_name">ПРИГЛАШЕНЫ</string>
    <string name="room_details_people_present_group_name">ПРИСОЕДИНИЛИСЬ</string>

    <!-- Room events -->
    <string name="room_event_action_report_prompt_reason">Причина отчета о контенте</string>
    <string name="room_event_action_report_prompt_ignore_user">Вы хотите скрыть все сообщения этого пользователя?

Учтите, что это действие перезапустит приложение и может занять некоторое время.</string>
    <string name="room_event_action_cancel_upload">Отменить загрузку</string>
    <string name="room_event_action_cancel_download">Отменить загрузку</string>

    <!-- Search -->
    <string name="search_hint">Поиск</string>
    <string name="search_members_hint">Фильтр списка пользователей</string>
    <string name="search_no_results">Нет результатов</string>
    <string name="tab_title_search_rooms">КОМНАТЫ</string>
    <string name="tab_title_search_messages">СООБЩЕНИЯ</string>
    <string name="tab_title_search_people">ЛЮДИ</string>
    <string name="tab_title_search_files">ФАЙЛЫ</string>

    <!-- Room recents -->
    <string name="room_recents_join">ПРИСОЕДИНИЛИСЬ</string>
    <string name="room_recents_directory">КАТАЛОГ</string>
    <string name="room_recents_favourites">ИЗБРАННОЕ</string>
    <string name="room_recents_conversations">КОМНАТЫ</string>
    <string name="room_recents_low_priority">МАЛОВАЖНЫЕ</string>
    <string name="room_recents_invites">ПРИГЛАШЕНИЯ</string>
    <string name="room_recents_start_chat">Начать чат</string>
    <string name="room_recents_create_room">Создать комнату</string>
    <string name="room_recents_join_room">Войти в комнату</string>
    <string name="room_recents_join_room_title">Войти в комнату</string>
    <string name="room_recents_join_room_prompt">Введите ID комнаты или псевдоним</string>

    <!-- Directory -->
    <string name="directory_search_results_title">Просмотр каталога</string>
    <string name="directory_searching_title">Поиск в каталоге…</string>

    <!-- home room settings -->
    <string name="room_settings_favourite">Избранное</string>
    <string name="room_settings_de_prioritize">Уменьшить приоритет</string>
    <string name="room_settings_direct_chat">Прямой чат</string>
    <string name="room_settings_leave_conversation">Покинуть обсуждение</string>
    <string name="room_settings_forget">Забыть</string>

    <!-- home sliding menu -->
    <string name="room_sliding_menu_messages">Сообщения</string>
    <string name="room_sliding_menu_settings">Настройки</string>
    <string name="room_sliding_menu_version">Версия</string>
    <string name="room_sliding_menu_term_and_conditions">Правила и условия</string>
    <string name="room_sliding_menu_third_party_notices">Прочие уведомления</string>
    <string name="room_sliding_menu_copyright">Copyright</string>
    <string name="room_sliding_menu_privacy_policy">Политика конфиденциальности</string>

    <!-- Vector Settings -->

    <string name="settings_profile_picture">Аватар</string>
    <string name="settings_display_name">Отображаемое имя</string>
    <string name="settings_email_address">Email</string>
    <string name="settings_add_email_address">Добавить email</string>
    <string name="settings_phone_number">Телефон</string>
    <string name="settings_add_phone_number">Добавить телефон</string>
    <string name="settings_app_info_link_summary">Системные настройки приложения.</string>
    <string name="settings_app_info_link_title">Сведения о приложении</string>

    <string name="settings_enable_all_notif">Включить уведомления для этой учетной записи</string>
    <string name="settings_enable_this_device">Включить уведомления для этого устройства</string>
    <string name="settings_turn_screen_on">Включить экран на 3 секунды</string>

    <string name="settings_messages_in_one_to_one">В персональных чатах</string>
    <string name="settings_messages_in_group_chat">В групповых чатах</string>
    <string name="settings_invited_to_room">Когда меня приглашают в комнату</string>
    <string name="settings_call_invitations">Вызовы</string>
    <string name="settings_messages_sent_by_bot">Сообщения от бота</string>

    <string name="settings_background_sync">Синхронизация</string>
    <string name="settings_enable_background_sync">Включить фоновую синхронизацию</string>
    <string name="settings_set_sync_timeout">Таймаут синхронизации</string>
    <string name="settings_set_sync_delay">Задержка между запросами</string>
    <string name="settings_second">секунда</string>
    <string name="settings_seconds">секунд</string>

    <string name="settings_version">Версия</string>
    <string name="settings_olm_version">Версия OLM</string>
    <string name="settings_app_term_conditions">Правила и условия</string>
    <string name="settings_third_party_notices">Прочие уведомления</string>
    <string name="settings_copyright">Copyright</string>
    <string name="settings_privacy_policy">Политика конфиденциальности</string>
    <string name="settings_clear_cache">Очистить весь кэш</string>
    <!--string name="settings_room_privacy_label">Privacy</string-->


    <string name="settings_user_settings">Параметры пользователя</string>
    <string name="settings_notifications">Уведомления</string>
    <string name="settings_ignored_users">Игнорируемые</string>
    <string name="settings_other">Другое</string>
    <string name="settings_advanced">Дополнительно</string>
    <string name="settings_cryptography">Криптография</string>
    <string name="settings_notifications_targets">Отправлять уведомления на</string>
    <string name="settings_contact">Локальные контакты</string>
    <string name="settings_contacts_app_permission">Доступ к контактам</string>
    <string name="settings_contacts_phonebook_country">Страна для контактов</string>
    <string name="settings_home_display">Домашний экран</string>
    <string name="settings_pin_missed_notifications">Прикрепить комнаты с отключенными уведомлениями</string>
    <string name="settings_pin_unread_messages">Прикрепить комнаты с непрочитанными сообщениями</string>
    <string name="settings_devices_list">Устройства</string>
    <string name="devices_details_dialog_title">Подробности о устройстве</string>
    <string name="devices_details_id_title">ID</string>
    <string name="devices_details_name_title">Имя</string>
    <string name="devices_details_device_name">Имя устройства</string>
    <string name="devices_details_last_seen_title">Последнее подключение</string>
    <string name="devices_details_last_seen_format">%1$s @ %2$s</string>
    <string name="devices_delete_dialog_text">Для этой операции требуется дополнительная проверка подлинности.
Чтобы продолжить, введите пароль.</string>
    <string name="devices_delete_dialog_title">Аутентификация</string>
    <string name="devices_delete_pswd">Пароль:</string>
    <string name="devices_delete_submit_button_label">Отправить</string>

    <string name="settings_logged_in">Авторизован как</string>
    <string name="settings_home_server">Сервер</string>
    <string name="settings_identity_server">Сервер идентификации</string>

    <string name="account_email_validation_title">Ожидается подтверждение</string>
    <string name="account_email_validation_message">Проверьте электронную почту и перейдите по высланной ссылке. Затем нажмите продолжить.</string>
    <string name="account_email_validation_error">Не удалось подтвердить адрес электронной почты. Проверьте электронную почту и нажмите на содержащуюся ссылку. После этого нажмите продолжить.</string>

    <string name="account_email_already_used_error">Этот адрес электронной почты уже занят.</string>
    <string name="account_email_not_found_error">Такой адрес электронной почты не найден.</string>
    <string name="account_phone_number_already_used_error">Этот номер телефона уже используется.</string>

    <string name="settings_change_password">Смена пароля</string>
    <string name="settings_old_password">Cтарый пароль</string>
    <string name="settings_new_password">Новый пароль</string>
    <string name="settings_confirm_password">Подтверждение пароля</string>
    <string name="settings_fail_to_update_password">Не удалось обновить пароль</string>
    <string name="settings_password_updated">Пароль был обновлен</string>
    <string name="settings_unignore_user">Отображать сообщения пользователя %s?

Учтите, что это действие перезапустит приложение и может занять некоторое время.</string>

    <string name="settings_delete_notification_targets_confirmation">Вы уверены, что хотите удалить устройство для получения уведомлений?</string>

    <string name="settings_delete_threepid_confirmation">Вы уверены, что хотите удалить %1$s %2$s?</string>

    <string name="settings_select_country">Выберите страну</string>

    <string name="settings_phone_number_country_label">Страна</string>
    <string name="settings_phone_number_country_error">Пожалуйста выберите страну</string>
    <string name="settings_phone_number_label">Телефон</string>
    <string name="settings_phone_number_error">Некорректный номер телефона для выбранной страны</string>
    <string name="settings_phone_number_verification">Проверка телефона</string>
    <string name="settings_phone_number_verification_instruction">Мы отправили SMS с кодом активации. Введите этот код в поле ниже.</string>
    <string name="settings_phone_number_verification_error_empty_code">Введите код активации</string>
    <string name="settings_phone_number_verification_error">Ошибка проверки телефона</string>
    <string name="settings_phone_number_code">Код</string>

    <!-- Room Settings -->

    <!-- room global settings-->
    <string name="room_settings_room_photo">Аватар комнаты</string>
    <string name="room_settings_room_name">Название комнаты</string>
    <string name="room_settings_topic">Тема</string>
    <string name="room_settings_room_tag">Метки комнаты</string>
    <string name="room_settings_tag_pref_dialog_title">Отмечено как:</string>

    <!-- Room settings: Room tag -->
    <string name="room_settings_tag_pref_entry_favourite">Избранное</string>
    <string name="room_settings_tag_pref_entry_low_priority">Маловажные</string>
    <string name="room_settings_tag_pref_entry_none">Нет</string>

    <!-- room settings : access and visibility -->
    <string name="room_settings_category_access_visibility_title">Доступность и видимость</string>
    <string name="room_settings_directory_visibility">Отображать комнату в каталоге</string>
    <string name="room_settings_room_access_rules_pref_title">Доступ к комнате</string>
    <string name="room_settings_room_read_history_rules_pref_title">Доступ к истории комнаты</string>
    <string name="room_settings_room_read_history_rules_pref_dialog_title">Кто может читать историю?</string>
    <string name="room_settings_room_access_rules_pref_dialog_title">Кто имеет доступ к комнате?</string>

    <!-- Room settings, access and visibility : WHO CAN READ HISTORY? (read rule) -->
    <string name="room_settings_read_history_entry_anyone">Все</string>
    <string name="room_settings_read_history_entry_members_only_option_time_shared">Только члены (с момента выбора этой опции)</string>
    <string name="room_settings_read_history_entry_members_only_invited">Только члены (с момента приглашения)</string>
    <string name="room_settings_read_history_entry_members_only_joined">Только члены (с момента присоединения)</string>

    <!-- Room settings: "Who can access this room?" (access rule) -->
    <string name="room_settings_room_access_warning">Для генерации ссылки команда должна иметь адрес.</string>
    <string name="room_settings_room_access_entry_only_invited">Только приглашенные</string>
    <string name="room_settings_room_access_entry_anyone_with_link_apart_guest">Все у кого есть ссылка на комнату, кроме гостей</string>
    <string name="room_settings_room_access_entry_anyone_with_link_including_guest">Все у кого есть ссылка на комнату, включая гостей</string>

    <!-- Room settings: banned users -->
    <string name="room_settings_banned_users_title">Забаненые пользователи</string>

    <!-- advanced -->
    <string name="room_settings_category_advanced_title">Дополнительно</string>
    <string name="room_settings_room_internal_id">Внутренний ID комнаты</string>
    <string name="room_settings_addresses_pref_title">Адреса</string>
    <string name="room_settings_labs_pref_title">Лаборатория</string>
    <string name="room_settings_labs_warning_message">Это экспериментальные функции, которые могут повести себя неожиданным образом. Используйте с осторожностью.</string>
    <string name="room_settings_labs_end_to_end">Сквозное шифрование</string>
    <string name="room_settings_labs_end_to_end_is_active">Сквозное шифрование активно</string>
    <string name="room_settings_labs_end_to_end_warnings">Вам необходимо выйти, чтобы включить шифрование.</string>
    <string name="room_settings_never_send_to_unverified_devices_title">Шифровать сообщения только для проверенных устройств</string>
    <string name="room_settings_never_send_to_unverified_devices_summary">Никогда не отправлять шифрованное сообщение на непроверенные устройства в этой комнате с этого устройства.</string>

    <!-- Room settings: advanced addresses -->
    <string name="room_settings_addresses_no_local_addresses">У этой комнаты еще нет локального адреса</string>
    <string name="room_settings_addresses_add_new_address">Новый адрес (например #foo:matrix.org")</string>

    <string name="room_settings_addresses_invalid_format_dialog_title">Неверный формат псевдонима</string>
    <string name="room_settings_addresses_invalid_format_dialog_body">\'%s\' неверный формат псевдонима</string>
    <string name="room_settings_addresses_disable_main_address_prompt_msg">Для этой комнаты не будет основного адреса.</string>
    <string name="room_settings_addresses_disable_main_address_prompt_title">Предупреждения основного адреса</string>

    <string name="room_settings_set_main_address">Установить как основной адрес</string>
    <string name="room_settings_unset_main_address">Сбросить основной адрес</string>
    <string name="room_settings_copy_room_id">Копировать ID комнаты</string>
    <string name="room_settings_copy_room_address">Копировать адрес комнаты</string>

    <string name="room_settings_addresses_e2e_enabled">В этой комнате включено шифрование.</string>
    <string name="room_settings_addresses_e2e_disabled">В этой комнате выключено шифрование.</string>
    <string name="room_settings_addresses_e2e_encryption_warning">Включить шифрование 
(внимание: не может быть снова отключено!)</string>
    <string name="room_settings_addresses_e2e_prompt_title">Внимание!</string>
    <string name="room_settings_addresses_e2e_prompt_message">Сквозное шифрование на текущий момент тестируется и может работать нестабильно.

Пока не стоит доверять ему, если хотите быть уверенными в безопасности ваших данных.

Устройства не смогут расшифровать историю переписки, которая велась до их входа в комнату.

После включения шифрования для комнаты его нельзя отключить снова (пока).

Зашифрованные сообщения не будут видны в клиентах, которые не применяют шифрование.</string>

    <!-- Directory -->
    <string name="directory_title">Каталог</string>

    <!-- matrix error -->
    <string name="failed_to_load_timeline_position">%s пытается загрузить историю комнаты, но не может ее найти.</string>


    <!-- encryption dialog -->
    <string name="encryption_information_title">Информация о сквозном шифровании</string>

    <string name="encryption_information_device_info">Информация о событии</string>
    <string name="encryption_information_user_id">ID пользователя</string>
    <string name="encryption_information_curve25519_identity_key">Curve25519 идентификационный ключ</string>
    <string name="encryption_information_claimed_ed25519_fingerprint_key">Необходим отпечаток Ed25519-ключа</string>
    <string name="encryption_information_algorithm">Алгоритм</string>
    <string name="encryption_information_session_id">ID сесии</string>
    <string name="encryption_information_decryption_error">Ошибка дешифровки</string>

    <string name="encryption_information_sender_device_information">Информация об устройстве отправителя</string>
    <string name="encryption_information_device_name">Имя устройства</string>
    <string name="encryption_information_name">Имя</string>
    <string name="encryption_information_device_id">ID устройства</string>
    <string name="encryption_information_device_key">Ключ устройства</string>
    <string name="encryption_information_verification">Проверка</string>
    <string name="encryption_information_ed25519_fingerprint">Ed25519 отпечаток</string>

    <string name="encryption_export_e2e_room_keys">Экспорт E2E ключей комнаты</string>
    <string name="encryption_export_room_keys">Экспорт ключей комнаты</string>
    <string name="encryption_export_room_keys_summary">Экспорт ключей в локальный файл</string>
    <string name="encryption_export_export">Экспорт</string>
    <string name="passphrase_enter_passphrase">Введите пароль</string>
    <string name="passphrase_confirm_passphrase">Подтвердите пароль</string>
    <string name="encryption_export_saved_as">E2E ключи комнаты сохранены в \'%s\'.

Предупреждение: этот файл может быть удален после деинсталляции приложения.</string>

    <string name="encryption_import_e2e_room_keys">Импорт E2E ключей комнаты</string>
    <string name="encryption_import_room_keys">Импорт ключей комнаты</string>
    <string name="encryption_import_room_keys_summary">Импортировать ключи из локального файла</string>
    <string name="encryption_import_import">Импорт</string>
    <string name="encryption_never_send_to_unverified_devices_title">Шифровать только для проверенных устройств</string>
    <string name="encryption_never_send_to_unverified_devices_summary">Не отправлять зашифрованные сообщения непроверенным устройствам.</string>

    <string name="encryption_information_not_verified">НЕ проверено</string>
    <string name="encryption_information_verified">Проверено</string>
    <string name="encryption_information_blocked">В черном списке</string>

    <string name="encryption_information_unknown_device">неизвестное устройство</string>
    <string name="encryption_information_none">ничего</string>

    <string name="encryption_information_verify">Подтвердить</string>
    <string name="encryption_information_unverify">Отменить подтверждение</string>
    <string name="encryption_information_block">Блокировать</string>
    <string name="encryption_information_unblock">Разрешить</string>

    <string name="encryption_information_verify_device">Проверить устройство</string>
    <string name="encryption_information_verify_device_warning">Чтобы убедиться, что этому устройству можно доверять, обратитесь к его владельцу, используя другие способы (например, лично или по телефону), и спросите, соответствует ли ключ, который он видит в настройках для этого устройства:</string>
    <string name="encryption_information_verify_device_warning2">"Если совпадает, то нажмите кнопку подтвердить ниже.
Если не совпадает, возможно кто-то пытается перехватить устройство и  вы захотите добавить его в черный список.
В будущем данный процесс будет улучшен."</string>
    <string name="encryption_information_verify_key_match">Я проверил, что ключи совпадают</string>

    <string name="e2e_enabling_on_app_update">Riot теперь поддерживает сквозное шифрование, но вам нужно снова войти в систему, чтобы включить его.

Вы можете сделать это сейчас или позже из настроек приложения.</string>

    <!-- unknown devices management -->
    <string name="unknown_devices_alert_title">Комната содержит неизвестные устройства</string>
    <string name="unknown_devices_alert_message">Эта комната содержит неизвестные устройства, которые не были подтверждены.
Это означает, что эти устройства могут не принадлежать тем пользователям, на которых они претендуют. 
Перед продолжением рекомендуем вам пройти процесс проверки для каждого устройства, но вы можете отправить сообщение повторно, не проверяя.

Неизвестные устройства:</string>

    <!-- directory activity  -->
    <string name="select_room_directory">Выбор списка комнат</string>
    <string name="directory_server_fail_to_retrieve_server">Сервер возможно недоступен или перегружен</string>
    <string name="directory_server_type_homeserver">Введите домашний сервер для отображения списка публичных комнат</string>
    <string name="directory_server_placeholder">URL домашнего сервера</string>
    <string name="directory_server_all_rooms_on_server">Все комнаты на сервере %s</string>
    <string name="directory_server_native_rooms">Все местные комнаты %s</string>

    <!-- historical -->
    <string name="historical_placeholder">Поиск в истории</string>
    <string name="settings_user_interface">Пользовательский интерфейс</string>
    <string name="settings_interface_language">Язык</string>
    <string name="settings_select_language">Выберите язык</string>

    <string name="settings_start_on_boot">Запускать при загрузке</string>
    <string name="settings_always_show_timestamps">Показывать метки времени для всех сообщений</string>

    <string name="media_saving_period_3_days">3 дня</string>
    <string name="media_saving_period_1_week">1 неделя</string>
    <string name="media_saving_period_1_month">1 месяц</string>
    <string name="media_saving_period_forever">Постоянно</string>

    <string name="settings_clear_media_cache">Очистить медиа кэш</string>
    <string name="offline">Недоступен</string>

    <string name="user_directory_header">Каталог пользователей</string>
    <string name="people_search_user_directory">КАТАЛОГ ПОЛЬЗОВАТЕЛЕЙ (%s)</string>
    <string name="settings_data_save_mode">Режим экономии трафика</string>

    <string name="settings_theme">Тема</string>

    <string name="font_size">Размер шрифта</string>
    <string name="tiny">Очень мелкий</string>
    <string name="small">Малый</string>
    <string name="normal">Нормальный</string>
    <string name="large">Крупный</string>
    <string name="larger">Большой</string>
    <string name="largest">Самый большой</string>
    <string name="huge">Огромный</string>
    <string name="settings_keep_media">Сохранить медиа</string>

    <string name="light_theme">Светлая тема</string>
    <string name="dark_theme">Темная тема</string>
    <string name="black_them">Черная тема</string>

    <string name="settings_notification_ringtone">Звук уведомлений</string>
    <string name="settings_12_24_timestamps">Показывать метки времени в 12-часовом формате</string>
    <string name="event_formatter_widget_added">%1$s добавлен %2$s</string>
    <string name="event_formatter_widget_removed">%1$s удален %2$s</string>

    <string name="widget_no_power_to_manage">Вам нужно разрешение на управление виджетами в этой комнате</string>
    <string name="widget_creation_failure">Создание виджета не удалось</string>
    <string name="settings_labs_create_conference_with_jitsi">Осуществлять конференц звонки через Jitsi</string>
    <string name="widget_delete_message_confirmation">Вы уверены, что хотите удалить виджет из этой комнаты?</string>

    <!-- Widget Integration Manager -->
    <string name="widget_integration_unable_to_create">Не удалось создать виджет.</string>
    <string name="widget_integration_failed_to_send_request">Не удалось отправить запрос.</string>
    <string name="widget_integration_positive_power_level">Уровень доступа должен быть числом больше 0.</string>
    <string name="widget_integration_must_be_in_room">Вы не состоите в этой комнате.</string>
    <string name="widget_integration_no_permission_in_room">У вас нет разрешений делать это в данной комнате.</string>
    <string name="widget_integration_missing_room_id">В запросе отсутствует room_id.</string>
    <string name="widget_integration_missing_user_id">В запросе отсутствует user_id.</string>
    <string name="widget_integration_room_not_visible">Комната %s невидима.</string>
    <string name="room_add_matrix_apps">Добавить приложения Matrix</string>
    <string name="login_mobile_device">Мобильный</string>

    <string name="notification_sync_in_progress">Синхронизация</string>
    <string name="notification_listening_for_events">Мониторинг событий</string>

    <string name="call">Вызов</string>
    <string name="settings_containing_my_user_name">Сообщения, содержащие мое имя пользователя</string>
    <string name="you_added_a_new_device">Вы добавили новое устройство \'%s\', запрашивающее ключи шифрования.</string>
    <string name="your_unverified_device_requesting">Ваше непроверенное устройство \'%s\' запрашивает ключи шифрования.</string>
    <string name="settings_containing_my_display_name">Сообщения, содержащие мое отображаемое имя</string>
    <string name="start_verification">Начать проверку</string>
    <string name="share_without_verifying">Поделиться без проверки</string>
    <string name="ignore_request">Игнорировать запрос</string>

    <string name="notification_noisy_notifications">Звуковые уведомления</string>
    <string name="notification_silent_notifications">Беззвучные уведомления</string>

    <string name="option_take_photo">Сделать фото</string>
    <string name="option_take_video">Снять видео</string>

    <string name="settings_analytics">Аналитика</string>

    <string name="settings_labs_native_camera">Использовать встроенную камеру</string>

    <!-- share keys -->
    <string name="title_activity_bug_report">Сообщить об ошибке</string>

    <string name="conference_call_warning_title">Внимание!</string>
    <string name="conference_call_warning_message">Конференц-связь находится в разработке и может быть ненадежной.</string>

    <!-- slash commands -->
    <string name="command_error">Ошибка команды</string>
    <string name="unrecognized_command">Нераспознанная команда: %s</string>

    <!-- notification statuses -->
    <string name="notification_off">Выкл</string>
    <string name="notification_noisy">Громко</string>

    <string name="encrypted_message">Зашифрованное сообщение</string>

    <string name="title_activity_group_details">Сведения о сообществе</string>

    <string name="loading">Загрузка…</string>

    <string name="action_exit">"Закрыть  приложение"</string>
    <string name="bottom_action_groups">Сообщества</string>

    <string name="home_filter_placeholder_groups">Поиск сообществ</string>

    <string name="groups_invite_header">Пригласить</string>
    <string name="groups_header">Сообщества</string>
    <string name="no_group_placeholder">Нет групп</string>

    <string name="start_new_chat_prompt_msg">Вы действительно хотите начать новый чат с %s?</string>
    <string name="start_voice_call_prompt_msg">Вы уверены, что хотите начать голосовой вызов?</string>
    <string name="start_video_call_prompt_msg">Вы уверены, что хотите начать видеовызов?</string>

    <string name="groups_list">Список групп</string>

    <string name="room_participants_ban_prompt_msg">Вы уверены, что хотите забанить этого пользователя в этом чате?</string>

    <string name="room_settings_all_messages_noisy">Все сообщения (громко)</string>
    <string name="room_settings_all_messages">Все сообщения</string>
    <string name="room_settings_mention_only">Только упоминания</string>
    <string name="room_settings_mute">Без звука</string>
    <string name="room_settings_add_homescreen_shortcut">Добавить ярлык на главный экран</string>

    <string name="settings_inline_url_preview">Предпросмотр URL-адресов</string>
    <string name="settings_vibrate_on_mention">Вибрация при упоминании пользователя</string>

    <string name="room_settings_room_notifications_title">Уведомления</string>
    <string name="room_settings_add_new_group">Новый ID сообщества (например +foo:matrix.org)</string>
    <string name="room_settings_invalid_group_format_dialog_title">Недопустимый ID сообщества</string>
    <string name="room_settings_invalid_group_format_dialog_body">\'%s\' недействительный ID сообщества</string>


    <string name="create">Создать</string>
    <string name="create_community">Создать сообщество</string>
    <string name="community_name">Имя сообщества</string>
    <string name="community_name_hint">Пример</string>
    <string name="community_id">ID сообщества</string>
    <string name="community_id_hint">пример</string>

    <!-- group details -->
    <string name="group_details_home">Начало</string>
    <string name="group_details_people">Люди</string>
    <string name="group_details_rooms">Комнаты</string>
    <string name="no_users_placeholder">Нет пользователей</string>

    <string name="rooms">Комнаты</string>
    <string name="joined">Присоединился</string>
    <string name="invited">Приглашен</string>
    <string name="filter_group_members">Фильтр участников группы</string>
    <string name="filter_group_rooms">Фильтр комнат группы</string>

    <string name="group_no_long_description">Администратор сообщества не предоставил подробного описания этого сообщества.</string>

    <string name="has_been_kicked">Вас выгнал %2$s из %1$s</string>
    <string name="has_been_banned">Вас забанил %2$s в %1$s</string>
    <string name="reason_colon">Причина: %1$s</string>
    <string name="rejoin">Присоединиться снова</string>
    <string name="forget_room">Забыть комнату</string>
    <string name="send_bug_report_rage_shake">Встряхните устройство, чтобы сообщить об ошибке</string>

    <string name="actions">Действия</string>
    <string name="list_members">Список участников</string>
    <string name="open_chat_header">Открыть заголовок</string>
    <string name="room_sync_in_progress">Синхронизация…</string>
    <plurals name="directory_search_rooms">
        <item quantity="one">%d комната</item>
        <item quantity="few">%d комнаты</item>
        <item quantity="many">%d комнат</item>
        <item quantity="other"/>
    </plurals>
    <plurals name="notification_unread_notified_messages_in_room_rooms">
        <item quantity="one">%d комната</item>
        <item quantity="few">%d комнаты</item>
        <item quantity="many">%d комнат</item>
        <item quantity="other"/>
    </plurals>
    <string name="notification_unread_notified_messages_in_room">%1$s в %2$s</string>

    <plurals name="active_widgets">
        <item quantity="one">%d активный виджет</item>
        <item quantity="few">%d активных виджета</item>
        <item quantity="many">%d активных виджетов</item>
        <item quantity="other"/>
    </plurals>

    <!-- Widget Integration Manager -->
    <string name="avatar">Аватар</string>

    <plurals name="room_header_active_members_count">
        <item quantity="one">%d активный участник</item>
        <item quantity="few">%d активных участника</item>
        <item quantity="many">%d активных участников</item>
        <item quantity="other"/>
    </plurals>
    <plurals name="room_title_members">
        <item quantity="one">%d участник</item>
        <item quantity="few">%d участника</item>
        <item quantity="many">%d участников</item>
        <item quantity="other"/>
    </plurals>
    <plurals name="room_new_messages_notification">
        <item quantity="one">%d новое сообщение</item>
        <item quantity="few">%d новых сообщения</item>
        <item quantity="many">%d новых сообщений</item>
        <item quantity="other"/>
    </plurals>

    <plurals name="directory_search_rooms_for">
        <item quantity="one">%1$s комната найдена для %2$s</item>
        <item quantity="few">%1$s комнаты найдено для %2$s</item>
        <item quantity="many">%1$s комнат найдено для %2$s</item>
        <item quantity="other"/>
    </plurals>
    <plurals name="membership_changes">
        <item quantity="one">%d изменение членства</item>
        <item quantity="few">%d изменения членства</item>
        <item quantity="many">%d изменений членства</item>
        <item quantity="other"/>
    </plurals>

    <plurals name="notification_unread_notified_messages">
        <item quantity="one">%d непрочитанное уведомление</item>
        <item quantity="few">%d непрочитанных уведомления</item>
        <item quantity="many">%d непрочитанных уведомлений</item>
        <item quantity="other"/>
    </plurals>
    <plurals name="notification_unread_notified_messages_in_room_msgs">
        <item quantity="one">%d непрочитанное уведомление</item>
        <item quantity="few">%d непрочитанных уведомления</item>
        <item quantity="many">%d непрочитанных уведомлений</item>
        <item quantity="other"/>
    </plurals>
    <string name="receipt_avatar">Получить аватар</string>
    <string name="notice_avatar">Заметка аватара</string>
    <string name="settings_flair">Лычки</string>

    <string name="room_settings_no_flair">Эта комната не показывает лычки сообществ</string>
    <string name="settings_notification_privacy">Конфиденциальность уведомлений</string>
    <string name="settings_notification_privacy_warning">Riot.im работает в фоновом режиме для сохранения приватности ваших уведомлений. Вы можете изменить этот параметр, чтобы уменьшить потребление заряда батареи.</string>
    <string name="settings_notification_privacy_normal">Нормальный</string>
    <string name="settings_notification_privacy_power_saving">Варианты энергосбережения</string>
    <string name="settings_notification_privacy_need_permission">Приложение нуждается в разрешении на работу в фоновом режиме</string>
    <string name="settings_notification_privacy_no_permission">Приложениям <b>не</b> требуется разрешение на работу в фоновом режиме</string>
    <string name="settings_notification_privacy_fcm">• Уведомления отправляются через Google Cloud Messaging</string>
    <string name="settings_notification_privacy_metadata">• Уведомления содержат только метаданные</string>
    <string name="settings_notification_privacy_nosecure_message_content">• Уведомления содержат <b>метаданные и данные сообщения</b></string>
    <string name="settings_notification_privacy_message_content_not_shown">• Уведомления <b>не будут показывать содержимое сообщения</b></string>

    <string name="startup_notification_privacy_title">Конфиденциальность уведомлений</string>
    <string name="startup_notification_privacy_message">Riot может работать в фоновом режиме для управления конфиденциальностью и безопасностью ваших уведомлений. Это может повлиять на время работы от батареи.</string>
    <string name="startup_notification_privacy_button_grant">Предоставить разрешение</string>
    <string name="startup_notification_privacy_button_other">Выбрать другой вариант</string>

    <string name="settings_notification_privacy_low_detail">Уведомления без подробностей</string>
    <string name="settings_notification_privacy_reduced">Ограниченная конфиденциальность</string>
    <string name="settings_notification_privacy_secure_message_content"><b> надежно от Matrix-Homeserver получено </b></string>
    <string name="title_activity_choose_sticker">Отправить стикер</string>

    <string name="option_send_sticker">Отправить стикер</string>
    <string name="no_sticker_application_dialog_content">У вас сейчас нет доступных стикеров.

Добавить сейчас?</string>

    <string name="settings_deactivate_account_section">Деактивация аккаунта</string>
    <string name="settings_deactivate_my_account">Деактивировать мой аккаунт</string>

    <string name="settings_opt_in_of_analytics">Отправка аналитических данных</string>
    <string name="settings_opt_in_of_analytics_summary">Riot собирает анонимную аналитику для улучшения приложения.</string>
    <string name="settings_opt_in_of_analytics_prompt">Пожалуйста, включите аналитику, чтобы помочь нам улучшить Riot.</string>
    <string name="settings_opt_in_of_analytics_ok">Да, я хочу помочь!</string>

    <string name="widget_integration_missing_parameter">Обязательный параметр отсутствует.</string>
    <string name="widget_integration_invalid_parameter">Параметр недействителен.</string>
    <string name="dialog_user_consent_content">Для продолжения использования этого сервера %1$s вы должны ознакомиться и принять Условия использования.</string>
    <string name="dialog_user_consent_submit">Ознакомиться сейчас</string>

    <string name="deactivate_account_title">Деактивировать аккаунт</string>
    <string name="deactivate_account_delete_checkbox">Пожалуйста, удалите все сообщения, которые я отправил, после деактивации моего аккаунта (предупреждение: будущие участники увидят неполную историю разговоров)</string>
    <string name="deactivate_account_prompt_password">Чтобы продолжить, введите пароль:</string>
    <string name="deactivate_account_submit">Деактивировать аккаунт</string>

    <string name="deactivate_account_content">Это действие сделает вашу учетную запись непригодной для дальнейшего использования. Вы не сможете войти в систему и никто другой не сможет заново зарегистрировать учетную запись с вашим идентификатором. Также, это приведет к тому, что вы покинете все комнаты, в которых участвовали и данные о вашей учетной записи будут удалены с сервера идентификации. <b>Это действие необратимо</b>.

По умолчанию, деактивация вашей учетной записи <b>не удаляет отправленные вами сообщения</b>. Если вы хотите, чтобы мы удалили все ваши сообщения - поставьте отметку в поле ниже.

Видимость сообщений в Matrix похожа на электронную почту. Удаление ваших сообщений означает, что отправленные вами сообщения не будут показаны новым или не зарегистрированным пользователям, но те пользователи, которые уже получили эти сообщения - по прежнему будут их видеть.</string>
    <string name="dialog_title_third_party_licences">Лицензии сторонних производителей</string>

    <string name="download">Скачать</string>
    <string name="speak">Говорить</string>
    <string name="clear">Очистить</string>
    <string name="e2e_re_request_encryption_key"><u>Повторно запросить ключи шифрования</u> с другого вашего устройства.</string>

    <string name="e2e_re_request_encryption_key_sent">Отправлен запрос ключа.</string>

    <string name="e2e_re_request_encryption_key_dialog_title">Запрос отправлен</string>
    <string name="e2e_re_request_encryption_key_dialog_content">Запустите Riot на другом устройстве, которое может расшифровать сообщение, для отправки ключа на это устройство.</string>

    <string name="lock_screen_hint">Введите здесь…</string>

    <string name="option_send_voice">Отправить голосовое сообщение</string>

    <string name="go_on_with">продолжить с…</string>
    <string name="error_no_external_application_found">К сожалению, для выполнения этого действия не найдено внешнее приложение.</string>

    <string name="settings_labs_enable_send_voice">Отправлять голосовые сообщения</string>

    <string name="error_empty_field_your_password">Пожалуйста, введите ваш пароль.</string>

    <string name="send_bug_report_description_in_english">Если возможно, добавьте описание на английском языке.</string>
    <string name="room_message_placeholder_reply_to_encrypted">Отправить зашифрованный ответ…</string>
    <string name="room_message_placeholder_reply_to_not_encrypted">Отправить ответ (незашифрованный)…</string>
    <string name="settings_preview_media_before_sending">Предварительный просмотр медиа перед отправкой</string>

    <string name="settings_without_flair">В настоящее время вы не являетесь участником каких-либо сообществ.</string>

    <string name="settings_labs_keyboard_options_to_send_message">Использовать клавишу Enter для отправки сообщения</string>
    <string name="command_description_emote">Отображает действие</string>
    <string name="command_description_ban_user">Банит пользователя с указанным ID</string>
    <string name="command_description_unban_user">Разбанит пользователя с указанным ID</string>
    <string name="command_description_op_user">Определение уровня доступа пользователя</string>
    <string name="room_participants_action_unignore_prompt">Показать все сообщения от этого пользователя?

Учтите, что это действие перезапустит приложение и может занять некоторое время.</string>
    <string name="command_description_deop_user">Сбросить уровень доступа для пользователя с данным ID</string>
    <string name="command_description_invite_user">Пригласить пользователя с данным ID в текущую комнату</string>
    <string name="command_description_part_room">Покинуть комнату</string>
    <string name="command_description_topic">Задать тему комнаты</string>
    <string name="command_description_kick_user">Выкинуть пользователя с заданным ID</string>
    <string name="command_description_nick">Изменить ваш псевдоним</string>
    <string name="command_description_markdown">Вкл/выкл markdown</string>
    <string name="room_tombstone_versioned_description">Эта комната была заменена и больше не активна</string>
    <string name="room_tombstone_continuation_link">Этот разговор продолжается здесь</string>
    <string name="room_tombstone_continuation_description">Эта комната является продолжением другого разговора</string>
    <string name="room_tombstone_predecessor_link">Нажмите здесь для просмотра старых сообщений</string>

    <string name="command_description_join_room">Присоединиться к комнате с указанным псевдонимом</string>
    <string name="command_description_clear_scalar_token">Для исправления управления приложениями Matrix</string>

    <string name="missing_permissions_error">Из-за отсутствия разрешений это действие невозможно.</string>
    <plurals name="format_time_s">
        <item quantity="one">%ds</item>
        <item quantity="few">%ds</item>
        <item quantity="many">%ds</item>
        <item quantity="other"/>
    </plurals>
    <plurals name="format_time_m">
        <item quantity="one">%dm</item>
        <item quantity="few">%dm</item>
        <item quantity="many">%dm</item>
        <item quantity="other"/>
    </plurals>
    <plurals name="format_time_h">
        <item quantity="one">%dh</item>
        <item quantity="few">%dh</item>
        <item quantity="many">%dh</item>
        <item quantity="other"/>
    </plurals>
    <plurals name="format_time_d">
        <item quantity="one">%dd</item>
        <item quantity="few">%dd</item>
        <item quantity="many">%dd</item>
        <item quantity="other"/>
    </plurals>

    <string name="room_participants_now">Сейчас %1$s</string>
    <string name="room_participants_ago">%1$s %2$s назад</string>

    <string name="room_participants_invite_join_names">"%1$s, "</string>
    <string name="room_participants_invite_join_names_and">%1$s и %2$s</string>
    <string name="room_participants_invite_join_names_combined">%1$s %2$s</string>

    <plurals name="room_details_selected">
        <item quantity="one">%d выбран</item>
        <item quantity="few">%d выбрано</item>
        <item quantity="many">%d выбраны</item>
        <item quantity="other"/>
    </plurals>
    <plurals name="group_members">
        <item quantity="one">%d участник</item>
        <item quantity="few">%d участника</item>
        <item quantity="many">%d участников</item>
        <item quantity="other"/>
    </plurals>

    <plurals name="group_rooms">
        <item quantity="one">%d комната</item>
        <item quantity="few">%d комнаты</item>
        <item quantity="many">%d комнат</item>
        <item quantity="other"/>
    </plurals>
    <string name="system_alerts_header">Системные оповещения</string>

    <string name="resource_limit_exceeded_title">Исчерпан лимит ресурсов</string>
    <string name="resource_limit_contact_action">Связаться с администратором</string>

    <string name="status_theme">Тема status.im</string>

    <string name="dialog_title_error">Ошибка</string>

    <string name="room_sliding_menu_version_x">Версия %s</string>
    <string name="passphrase_create_passphrase">Создать парольную фразу</string>
    <string name="passphrase_passphrase_does_not_match">Парольные фразы должны совпадать</string>
    <string name="resource_limit_contact_admin">свяжитесь с вашим администратором</string>

    <string name="resource_limit_soft_default">Превышен один из ресурсных лимитов сервера, по этому <b>некоторые пользователи не смогут залогиниться</b>.</string>
    <string name="resource_limit_hard_default">Превышен один из ресурсных лимитов сервера.</string>

    <string name="encryption_export_notice">Пожалуйста придумайте парольную фразу для шифрования экспортируемых ключей. Вам нужно будет ввести ту же самую фразу для импорта ключей.</string>
    <string name="resource_limit_soft_mau"> Из-за ежемесячного ограничения активных пользователей сервера <b>некоторые из пользователей не смогут залогиниться</b>.</string>
    <string name="resource_limit_hard_mau">Сервер достиг ежемесячного ограничения активных пользователей.</string>

    <string name="resource_limit_soft_contact">Пожалуйста, %s, для увеличения этого лимита.</string>
    <string name="resource_limit_hard_contact">Пожалуйста, %s, чтобы продолжить пользоваться этим сервисом.</string>

    <string name="settings_lazy_loading_title">Ленивая подгрузка собеседников</string>
    <string name="settings_lazy_loading_description">Увеличить производительность за счёт загрузки собеседников только при первом просмотре.</string>
    <string name="error_lazy_loading_not_supported_by_home_server">Ваш сервер не поддерживает ленивую подгрузку собеседников. Попробуйте позже.</string>

    <string name="unknown_error">Извините, произошла ошибка</string>

    <string name="merged_events_expand">развернуть</string>
    <string name="merged_events_collapse">свернуть</string>

    <string name="call_anyway">Всё равно позвонить</string>
    <string name="settings_password">Пароль</string>
    <string name="auth_accept_policies">Пожалуйста ознакомьтесь и подтвердите согласие с политикой этого сервера:</string>

    <string name="settings_call_category">Вызовы</string>
    <string name="settings_call_ringtone_use_riot_ringtone">Использовать стандартную мелодию Riot для входящих звонков</string>
    <string name="settings_call_ringtone_title">Мелодия звонка</string>
    <string name="settings_call_ringtone_dialog_title">Выберите мелодию звонка:</string>

    <string name="video_call_in_progress">Идёт видеозвонок …</string>

    <string name="room_participants_action_kick">Выгнать</string>
    <plurals name="room_participants_kick_prompt_msg">
        <item quantity="one">Вы уверены, что хотите выгнать этого пользователя из чата?</item>
        <item quantity="few"/>
        <item quantity="many">Вы уверены, что хотите выгнать этих пользователей из чата?</item>
        <item quantity="other"/>
    </plurals>
    <string name="reason_hint">Причина</string>

    <string name="settings_notification_troubleshoot">Поиск проблем с уведомлениями</string>
    <string name="settings_send_typing_notifs">Оправлять уведомления о наборе текста</string>
    <string name="settings_send_markdown">Markdown форматирование</string>
    <string name="startup_notification_fdroid_battery_optim_title">Фоновое Соединение</string>
    <string name="startup_notification_fdroid_battery_optim_button_grant">Предоставить разрешение</string>

    <string name="account_email_error">Произошла ошибка при подтверждении вашего адреса электронной почты.</string>

    <string name="account_phone_number_error">Произошла ошибка при подтверждении вашего номера телефона.</string>
    <string name="account_additional_info">Дополнительная информация: %s</string>

    <string name="settings_labs_enable_send_voice_summary">Эта опция требует стороннего приложения для записи сообщений.</string>

    <string name="command_problem_with_parameters">Команде \"%s\" нужно больше параметров, или некоторые параметры неверны.</string>
    <string name="markdown_has_been_enabled">Markdown включен.</string>
    <string name="markdown_has_been_disabled">Markdown выключен.</string>

    <string name="show_info_area_always">Всегда</string>
    <string name="show_info_area_messages_and_errors">Для сообщений и ошибок</string>
    <string name="show_info_area_only_errors">Только для ошибок</string>

    <string name="store_whats_new">Мы постоянно изменяем и улучшаем Riot.im.
Полный список изменений можно найти здесь: %1$s.
Чтобы ничего не пропустить просто держите обновления включенными.</string>
    <string name="accept">Принимаю</string>

    <string name="settings_troubleshoot_diagnostic">Результаты диагностики</string>
    <string name="settings_troubleshoot_diagnostic_run_button_title">Запустить тесты</string>
    <string name="settings_troubleshoot_diagnostic_running_status">Выполняется… (%1$d из %2$d)</string>
    <string name="settings_troubleshoot_diagnostic_success_status">В основном всё в порядке. Если вы по-прежнему не получаете уведомления, пожалуйста, отправьте отчет об ошибке, чтобы помочь нам исследовать проблему.</string>
    <string name="settings_troubleshoot_diagnostic_failure_status_with_quickfix">Один или несколько тестов не пройдены, попробуйте предлагаемые решения.</string>
    <string name="settings_troubleshoot_diagnostic_failure_status_no_quickfix">Один или несколько тестов не пройдены, пожалуйста, отправьте отчет об ошибке, чтобы помочь нам исследовать проблему.</string>

    <string name="settings_troubleshoot_test_system_settings_title">Настройки системы.</string>
    <string name="settings_troubleshoot_test_system_settings_success">Уведомления включены в настройках системы.</string>
    <string name="settings_troubleshoot_test_system_settings_failed">Уведомления отключены в настройках системы.
Пожалуйста, проверьте настройки системы.</string>
    <string name="open_settings">Открыть настройки</string>

    <string name="settings_troubleshoot_test_account_settings_title">Настройки аккаунта.</string>
    <string name="settings_troubleshoot_test_account_settings_success">Уведомления включены для вашей учетной записи.</string>
    <string name="settings_troubleshoot_test_account_settings_failed">Уведомления отключены для вашей учетной записи.
Пожалуйста, проверьте настройки аккаунта.</string>
    <string name="settings_troubleshoot_test_account_settings_quickfix">Включить</string>

    <string name="settings_troubleshoot_test_device_settings_title">Настройки устройства.</string>
    <string name="settings_troubleshoot_test_device_settings_success">Уведомления включены для этого устройства.</string>
    <string name="settings_troubleshoot_test_device_settings_failed">Уведомления не разрешены для этого устройства.
Пожалуйста, проверьте настройки Riot.</string>
    <string name="settings_troubleshoot_test_device_settings_quickfix">Включить</string>

    <string name="settings_troubleshoot_test_play_services_title">Проверка сервисов Play</string>
    <string name="settings_troubleshoot_test_play_services_success">APK Google Play сервисов доступен и обновлён.</string>
    <string name="settings_troubleshoot_test_play_services_failed">Riot использует сервисы Google Play для доставки push-сообщений, но не похоже что он настроен правильно:
%1$s</string>
    <string name="settings_troubleshoot_test_play_services_quickfix">Исправить сервисы Play</string>

    <string name="settings_troubleshoot_test_fcm_title">Токен Firebase</string>
    <string name="settings_troubleshoot_test_fcm_success">Токен FCM успешно получен:
%1$s</string>
    <string name="settings_troubleshoot_test_fcm_failed">Не удалось получить токен FCM:
%1$s</string>

    <string name="settings_troubleshoot_test_token_registration_title">Регистрация токена</string>
    <string name="settings_troubleshoot_test_token_registration_success">Токен FCM успешно зарегистрирован на сервере.</string>
    <string name="settings_troubleshoot_test_token_registration_failed">Не удалось зарегистрировать токен FCM на сервере:
%1$s</string>

    <string name="settings_troubleshoot_test_foreground_service_started_title">Служба уведомлений</string>
    <string name="settings_troubleshoot_test_foreground_service_startedt_success">Служба уведомлений запущена.</string>
    <string name="settings_troubleshoot_test_foreground_service_started_failed">Служба уведомлений не запущена.
Попробуйте перезапустить приложение.</string>
    <string name="settings_troubleshoot_test_foreground_service_started_quickfix">Запустить службу</string>

    <string name="settings_troubleshoot_test_service_restart_title">Автоматический перезапуск службы уведомлений</string>
    <string name="settings_troubleshoot_test_service_restart_success">Служба была убита и перезапущена автоматически.</string>
    <string name="settings_troubleshoot_test_service_restart_failed">Не удалось перезапустить службу</string>

    <string name="settings_troubleshoot_test_service_boot_title">Запуск при загрузке</string>
    <string name="settings_troubleshoot_test_service_boot_success">Служба будет запущена после перезапуска устройства.</string>
    <string name="settings_troubleshoot_test_service_boot_failed">При перезагрузке устройства служба не будет запущена , вы не будете получать уведомления, пока Riot не будет открыт один раз.</string>
    <string name="settings_troubleshoot_test_service_boot_quickfix">Включить запуск при загрузке</string>

    <string name="settings_troubleshoot_test_bg_restricted_title">Проверьте фоновые ограничения</string>
    <string name="settings_troubleshoot_test_bg_restricted_success">Фоновые ограничения отключены для Riot. Этот тест должен быть запущен с использованием мобильных данных (без WIFI).
%1$s</string>
    <string name="settings_troubleshoot_test_bg_restricted_failed">Фоновые ограничения включены для Riot.
Работа приложения будет жестко ограничена, пока оно находится в фоновом режиме, и это может повлиять на уведомления.
%1$s</string>
    <string name="settings_troubleshoot_test_bg_restricted_quickfix">Отключить ограничения</string>

    <string name="settings_troubleshoot_test_battery_title">Оптимизация батареи</string>
    <string name="settings_troubleshoot_test_battery_success">Оптимизация батареи не влияет на Райот.</string>
    <string name="settings_troubleshoot_test_battery_failed">"Когда пользователь оставляет устройство неподвижным, отключенным от питания и с выключенным экраном, через некоторое время оно переходит в режим Doze. Это препятствует доступу приложений к сети и откладывает их работу, синхронизацию и стандартные сигналы. "</string>
    <string name="settings_troubleshoot_test_battery_quickfix">Игнорировать оптимизацию</string>

    <string name="settings_inline_url_preview_summary">Предпросмотр ссылок в чате, когда ваш домашний сервер поддерживает эту функцию.</string>
    <string name="settings_send_typing_notifs_summary">Позволя пользователи знают, что вы печатаете.</string>
    <string name="settings_send_markdown_summary">Форматировать сообщения, используя markdown. Для расширенного форматирования, например, звездочки для курсивного текста.</string>
    <string name="settings_show_read_receipts">Показывать уведомления о прочтении</string>
    <string name="settings_show_read_receipts_summary">Нажмите на уведомление оп прочтении для получения подробного списка.</string>
    <string name="settings_show_join_leave_messages">Показывать события о вступлении/выходе</string>
    <string name="settings_show_avatar_display_name_changes_messages">Показывать события аккаунта</string>
    <string name="settings_show_avatar_display_name_changes_messages_summary">Включает изменения аватара и отображаемого имени.</string>
    <string name="startup_notification_fdroid_battery_optim_message">Необходимо минимизировать влияние на фоновое соединение для надёжности уведомлений.
На следующем экране вам будет предложено разрешить Райоту всегда работать в фоновом режиме, пожалуйста, примите.</string>
    <string name="encryption_import_room_keys_success">%1$d/%2$d ключ(и) успешно импортированы.</string>

    <string name="settings_labs_native_camera_summary">Использовать системную камеру вместо камеры Райот.</string>
    <string name="settings_info_area_show">Показать информацию</string>
    <string name="generic_label">%1$s:</string>
    <string name="generic_label_and_value">%1$s: %2$s</string>
    <string name="plus_x">+%d</string>
    <string name="x_plus">%d+</string>
    <string name="no_valid_google_play_services_apk">Не найден APK сервисов Google Play. Уведомления могут работать неправильно.</string>

    <string name="store_title">Riot.im — свобода совместной работы</string>
    <string name="store_short_description">Добро пожаловать в Riot.im: новый мир открытого общения!</string>
    <string name="settings_show_join_leave_messages_summary">Не влияет на приглашения, исключения и запреты.</string>
    <string name="store_full_description">Riot.im — это простая и элегантная среда для совместной работы, которая объединяет все ваши беседы и интеграции в одном приложении.

Построенный на групповых чатах, Riot.im позволяет вам обмениваться сообщениями, изображениями, видео и файлами - взаимодействовать с инструментами и иметь доступ ко всем сообществам в одном месте. Единственное место для всех групп: нет необходимости переключать учетные записи, работайте и общайтесь с людьми из разных организаций в общественных или личных комнатах: от профессиональных проектов до школьных поездок, Riot.im станет центром всех ваших дискуссий!

Теперь с сквозным шифрованием!

Особенности:

• Мгновенный обмен сообщениями, изображениями, видео и любыми файлами между группами любого размера
• Голос, видео и конференц-связь через WebRTC
• Сквозное шифрование с использованием Olm (https://matrix.org/git/olm)
• Уведомления о прочтении сообщений
• Связь со всеми пользователями экосистемы Matrix.org, а не только с пользователями Riot.im!
• Поиск и приглашение пользователей по адресу электронной почты
• Принимайте участие в гостевых общественных комнатах
• Высокая масштабируемость — поддерживает сотни комнат и тысячи пользователей.
• Полностью синхронизированная история сообщений на различных устройствах и браузерах
• Тонко настраиваемые параметры уведомлений, синхронизированные на всех устройствах
• Поиск по безлимитной истории чата
• Постоянные ссылки на сообщения
• Полнотесктовый поиск сообщений
• Поддержка языков с направлением письма справа налево, таких как арабский

Для разработчиков:
• Riot.im — это клиент Matrix построенный на открытом стандарте экосистемы Matrix.org, обеспечивающий взаимодействие со всеми другими совместимыми с Matrix приложениями, серверами и интеграциями.
• Полностью открытый исходный код под разрешительной лицензией Apache — доступен по адресу https://github.com/vector-im/vector-android. Pull requests приветствуются!
• Тривиально расширяемый с помощью открытого Matrix Client-Server API (https://matrix.org/docs/spec)
• Запустите свой собственный сервер! Вы можете использовать стандартный сервер matrix.org или запустить собственный домашний сервер Matrix (например, https://matrix.org/docs/projects/server/synapse.html).

Откройте для себя действительно эффективную и свободную совместную работу с Riot.im!</string>

    <string name="title_activity_keys_backup_setup">Восстановление Сообщений</string>
    <string name="title_activity_keys_backup_restore">Используйте резервную копию ключа</string>
    <string name="keys_backup_is_not_finished_please_wait">Резервное копирование ключей не завершено, пожалуйста, подождите…</string>

    <string name="skip">Пропустить</string>
    <string name="done">Skip</string>

    <string name="settings_notification_advanced">Расширенные настройки уведомлений</string>
    <string name="settings_notification_advanced_summary">Установить важность уведомления по событию, Настроить звук, светодиод, вибрацию</string>
    <string name="settings_notification_by_event">Важность уведомления по событию</string>

    <string name="settings_troubleshoot_test_bing_settings_title">Выборочные настройки.</string>
    <string name="settings_troubleshoot_test_bing_settings_success_with_warn">Обратите внимание, для некоторых типов сообщений выбран беззвучный режим (уведомление будет, но без звука).</string>
    <string name="settings_troubleshoot_test_bing_settings_failed">Некоторые уведомления отключены в настройках.</string>
    <string name="settings_troubleshoot_test_bing_settings_failed_to_load_rules">Не удалось загрузить пользовательские правила, попробуйте снова.</string>
    <string name="settings_troubleshoot_test_bing_settings_quickfix">Проверьте настройки</string>

    <string name="settings_troubleshoot_test_fcm_failed_account_missing_quick_fix">Добавить аккаунт</string>

    <string name="settings_noisy_notifications_preferences">Настроить шумные уведомления</string>
    <string name="settings_call_notifications_preferences">Настроить уведомления о вызовах</string>
    <string name="settings_silent_notifications_preferences">Настроить беззвучные уведомления</string>
    <string name="settings_system_preferences_summary">Выберать цвет светодиода, вибрацию, звук…</string>


    <string name="settings_cryptography_manage_keys">Управление криптографическими ключами</string>
    <string name="encryption_settings_manage_message_recovery_summary">Управление резервными копиями ключей</string>

    <string name="notification_silent">Беззвучный</string>
    <string name="passphrase_empty_error_message">Пожалуйста, введите парольную фразу</string>
    <string name="passphrase_passphrase_too_weak">Парольная фраза cлишком слабая</string>

    <string name="keys_backup_passphrase_not_empty_error_message">Пожалуйста, удалите парольную фразу, если хотите пропустить этот шаг.</string>
    <string name="keys_backup_no_session_error">Matrix сессия недоступна</string>

    <string name="keys_backup_setup_step1_title">Никогда не теряйте зашифрованных сообщений</string>
    <string name="keys_backup_setup_step1_description">Настройте Безопасное Восстановление Сообщений на случай утери устройства или выхода из него.</string>
    <string name="keys_backup_setup_step2_button_title">Задать парольную фразу для восстановления</string>
    <string name="keys_backup_setup_step3_copy_button_title">Сделать копию</string>
    <string name="keys_backup_setup_step3_button_title">Сделать резервную копию</string>
    <string name="keys_backup_setup_step3_save_button_title">Сохранить как файл</string>
    <string name="keys_backup_setup_step3_please_make_copy">Пожалуйста, сделайте копию</string>
    <string name="keys_backup_setup_step3_share_intent_chooser_title">Поделиться ключом восстановления с…</string>
    <string name="recovery_key">Ключ для восстановления</string>
    <string name="unexpected_error">Непредвиденная ошибка</string>
    <string name="keys_backup_setup_backup_started_title">Резервное копирование началось</string>
    <string name="keys_backup_setup_skip_title">Уверены?</string>
    <string name="keys_backup_settings_delete_confirm_message">Удалить резервную копию ключей шифрования с сервера? Вы больше не сможете использовать ключ восстановления для чтения истории зашифрованных сообщений.</string>

    <string name="keys_backup_settings_delete_confirm_title">Удалить резервную копию</string>
    <string name="keys_backup_settings_delete_backup_error">Не удалось удалить резервную копию (%s)</string>

    <string name="keys_backup_settings_deleting_backup">Удаление резервной копии…</string>
    <string name="keys_backup_settings_untrusted_backup">Для Безопасного Восстановления Сообщений на этом устройстве, требуется пароль или ключ восстановления.</string>
    <string name="keys_backup_settings_invalid_signature_from_verified_device">Резервная копия имеет невалидную подпись верифицированного устройства %s</string>
    <string name="keys_backup_settings_valid_signature_from_unverified_device">Резервная копия имеет валидную подпись неверифицированного устройства %s</string>
    <string name="keys_backup_settings_valid_signature_from_verified_device">Резервная копия имеет валидную подпись верифицированного устройства %s.</string>
    <string name="keys_backup_settings_valid_signature_from_this_device">Резервная копия имеет валидную подпись этого устройства.</string>
    <string name="keys_backup_settings_signature_from_unknown_device">Резервная копия подписана устройством с идентификатором: %s.</string>
    <string name="keys_backup_settings_status_not_setup">Безопасное восстановление сообщений не настроено.</string>


    <string name="keys_backup_settings_status_ko">Безопасное восстановление сообщений не активно на этом устройстве.</string>
    <string name="keys_backup_settings_status_ok">Безопасное восстановление сообщений успешно настроено для этого устройства.</string>
    <string name="keys_backup_settings_delete_backup_button">Удалить</string>

    <string name="keys_backup_settings_restore_backup_button">Восстановить</string>
    <string name="keys_backup_no_keysbackup_sdk_error">Сеанс шифрования не активирован</string>


    <string name="keys_backup_recovery_code_empty_error_message">Пожалуйста, введите ключ восстановления</string>
    <string name="keys_backup_unlock_button">Разблокировать историю</string>
    <string name="keys_backup_restoring_waiting_message">Восстановление резервной копии…</string>
    <string name="keys_backup_restore_setup_recovery_key">Восстановление сообщений</string>

    <string name="keys_backup_restore_key_enter_hint">Введите ключ восстановления</string>

    <string name="keys_backup_restore_with_recovery_key">Используйте ключ восстановления для разблокировки истории безопасных сообщений</string>
    <string name="keys_backup_restore_with_passphrase_helper_with_link">Не знаете вашу парольную фразу для восстановления? Вы можете %s.</string>

    <string name="keys_backup_restore_use_recovery_key">используйте ключ восстановления</string>
    <string name="keys_backup_setup_skip_msg">Вы можете потерять зашифрованные сообщения, если выйдете из системы или потеряете свое устройство.</string>

    <string name="keys_backup_restore_is_getting_backup_version">Запрашивает версию резервной копии…</string>
    <string name="keys_backup_restore_with_passphrase">"Используйте парольную фразу для разблокировки  истории безопасных  сообщений"</string>
    <string name="keys_backup_restore_with_key_helper">Потеряли ключ восстановления? В настройках вы можете создать новый.</string>
    <string name="network_error_please_check_and_retry">Ошибка сети: проверьте соединение и повторите попытку.</string>

    <string name="keys_backup_restore_success_title">Резервная копия восстановлена %s !</string>
    <string name="keys_backup_get_trust_error">Ошибка получения информации о доверии для резервной копии (%s).</string>

    <string name="keys_backup_settings_invalid_signature_from_unverified_device">Резервная копия имеет невалиндую подпись неверифицированного устройства %s</string>
    <string name="keys_backup_get_version_error">Не удалось получить последнюю версию ключей восстановления (%s).</string>
    <plurals name="keys_backup_restore_success_description_part2">
        <item quantity="one">%d новый ключ был добавлен к этому устройству.</item>
        <item quantity="few">%d новых ключа были добавлены к этому устройству.</item>
        <item quantity="many">%d новых ключей были добавлены к этому устройству.</item>
        <item quantity="other"/>
    </plurals>

    <plurals name="keys_backup_restore_success_description_part1">
        <item quantity="one">Восстановлена резервная копия с %d ключом.</item>
        <item quantity="few">Восстановлена резервная копия с %d ключами.</item>
        <item quantity="many">Восстановлена резервная копия с %d ключами.</item>
        <item quantity="other"/>
    </plurals>
    <string name="keys_backup_restore_success_description">Восстановлены %1$d сеансовые ключи и добавлены %2$d новые ключи, которые не были известны этому устройству</string>
    <string name="keys_backup_recovery_code_error_decrypt">Невозможно расшифровать резервную копию с помощью этого ключа восстановления: убедитесь, что вы ввели правильный ключ.</string>

    <string name="keys_backup_passphrase_error_decrypt">Невозможно расшифровать резервную копию с помощью этой парольной фразы: убедитесь, что вы ввели верную фразу.</string>
    <string name="keys_backup_setup_backup_started_message">Ключи шифрования копируются на сервер в фоновом режиме. Первое копирование может занять несколько минут.</string>


    <string name="keys_backup_setup_step3_generating_key_status">Генерация ключей восстановления с использованием парольной фразы, этот процесс может занять несколько секунд.</string>
    <string name="recovery_key_export_saved_as_warning">Ключ восстановления был сохранен в \'%s\'.

Предупреждение: этот файл может быть удален при удалении приложения.</string>

    <string name="settings_troubleshoot_test_fcm_failed_account_missing">[%1$s]
Эта ошибка вне контроля Riot. На телефоне нет учетной записи Google. Пожалуйста, добавьте аккаунт Google.</string>
    <string name="settings_troubleshoot_test_fcm_failed_service_not_available">[%1$s]
Эта ошибка вне контроля Riot. Причины могут быть разными. Возможно, это будет работать, если вы повторите попытку позже, вы также можете проверить, что службы Google Play не ограничены в использовании данных в настройках системы, или что часы вашего устройства установлены правильно, или это может произойти на модифицированных прошивках.</string>
    <string name="settings_troubleshoot_test_fcm_failed_too_many_registration">[%1$s]
Эта ошибка вне контроля Riot, и, по словам Google, эта ошибка означает, что на устройстве слишком много приложений, зарегистрированных в FCM. Ошибка возникает только в тех случаях, когда существует огромное количество приложений, поэтому она не должна влиять на обычгоно пользователя.</string>
<<<<<<< HEAD
    <string name="keys_backup_settings_verify_device_now">Чтобы использовать безопасное восстановление сообщений на этом устройстве, проверьте устройство [%s].</string>
<string name="sign_out_bottom_sheet_warning_no_backup">Ваши зашифрованные сообщения будут потеряны если выйдете сейчас</string>
    <string name="sign_out_bottom_sheet_warning_backing_up">Выполняется резервное копирование ключа. Если выйти сейчас, Вы потеряете доступ к Вашим зашифрованным сообщениям.</string>
    <string name="sign_out_bottom_sheet_dont_want_secure_messages">Мне не нужны мои зашифрованные сообщения</string>
    <string name="sign_out_bottom_sheet_backing_up_keys">Выполняется резервное копирование ключей…</string>
    <string name="keys_backup_activate">Использовать резервную копию ключа</string>
    <string name="are_you_sure">Уверены?</string>
    <string name="backup">Создание резервной копии</string>
    <string name="sign_out_bottom_sheet_will_lose_secure_messages">Сделайте резервную копию ваших ключей или потеряете доступ к вашим зашифрованным сообщениям.</string>

    <string name="stay">Остаться</string>
    </resources>
=======
</resources>
>>>>>>> 84ac1b40
<|MERGE_RESOLUTION|>--- conflicted
+++ resolved
@@ -1411,8 +1411,6 @@
 Эта ошибка вне контроля Riot. Причины могут быть разными. Возможно, это будет работать, если вы повторите попытку позже, вы также можете проверить, что службы Google Play не ограничены в использовании данных в настройках системы, или что часы вашего устройства установлены правильно, или это может произойти на модифицированных прошивках.</string>
     <string name="settings_troubleshoot_test_fcm_failed_too_many_registration">[%1$s]
 Эта ошибка вне контроля Riot, и, по словам Google, эта ошибка означает, что на устройстве слишком много приложений, зарегистрированных в FCM. Ошибка возникает только в тех случаях, когда существует огромное количество приложений, поэтому она не должна влиять на обычгоно пользователя.</string>
-<<<<<<< HEAD
-    <string name="keys_backup_settings_verify_device_now">Чтобы использовать безопасное восстановление сообщений на этом устройстве, проверьте устройство [%s].</string>
 <string name="sign_out_bottom_sheet_warning_no_backup">Ваши зашифрованные сообщения будут потеряны если выйдете сейчас</string>
     <string name="sign_out_bottom_sheet_warning_backing_up">Выполняется резервное копирование ключа. Если выйти сейчас, Вы потеряете доступ к Вашим зашифрованным сообщениям.</string>
     <string name="sign_out_bottom_sheet_dont_want_secure_messages">Мне не нужны мои зашифрованные сообщения</string>
@@ -1423,7 +1421,4 @@
     <string name="sign_out_bottom_sheet_will_lose_secure_messages">Сделайте резервную копию ваших ключей или потеряете доступ к вашим зашифрованным сообщениям.</string>
 
     <string name="stay">Остаться</string>
-    </resources>
-=======
-</resources>
->>>>>>> 84ac1b40
+    </resources>