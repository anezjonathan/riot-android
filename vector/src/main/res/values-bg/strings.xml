--- conflicted
+++ resolved
@@ -1300,12 +1300,6 @@
     <string name="keys_backup_settings_invalid_signature_from_unverified_device">Резервното копие има невалиден подпис от непотвърдено устройство %s</string>
     <string name="keys_backup_get_trust_error">Неуспешно получаване на информация за довереността към резервното копие (%s).</string>
 
-<<<<<<< HEAD
-    <string name="keys_backup_settings_unverifiable_device">За да използвате резервно копиране на ключовете на това устройство, въведете паролата или ключа за възстановяване.</string>
-    <string name="keys_backup_settings_verify_device_now">За да използвате резервно копиране на ключовете на това устройство, потвърдете устройство [%s].</string>
-=======
-    <string name="keys_backup_settings_untrusted_backup">За да използвате Възстановяване на Защитени Съобщения на това устройство, въведете паролата или ключа за възстановяване.</string>
->>>>>>> 84ac1b40
     <string name="keys_backup_settings_deleting_backup">Изтриване на резервно копие…</string>
     <string name="keys_backup_settings_delete_backup_error">Неуспешно изтриване на резервно копие (%s)</string>
 
