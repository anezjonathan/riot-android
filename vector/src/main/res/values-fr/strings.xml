<?xml version='1.0' encoding='UTF-8'?>
<resources xmlns:tools="http://schemas.android.com/tools">
    <!-- use to retrieve the supported languages list -->
    <!-- should the same value as the file name -->
    <string name="resources_language">fr</string>
    <string name="resources_country_code">FR</string>

    <string name="title_activity_home">Messages</string>
    <string name="title_activity_settings">Paramètres</string>
    <string name="title_activity_member_details">Informations sur ce participant</string>
    <string name="title_activity_historical">Historique</string>

    <string name="ok">OK</string>
    <string name="cancel">Annuler</string>
    <string name="save">Enregistrer</string>
    <string name="send">Envoyer</string>
    <string name="copy">Copier</string>
    <string name="resend">Renvoyer</string>
    <string name="share">Partager</string>
    <string name="later">Plus tard</string>
    <string name="forward">Transférer</string>
    <string name="permalink">Permalien</string>
    <string name="view_source">Afficher la source</string>
    <string name="view_decrypted_source">Afficher la source déchiffrée</string>
    <string name="delete">Supprimer</string>
    <string name="rename">Renommer</string>
    <string name="report_content">Signaler le contenu</string>
    <string name="active_call">Appel en cours</string>
    <string name="ongoing_conference_call">Téléconférence en cours. La rejoindre en vocal ou en vidéo.</string>
    <string name="ongoing_conference_call_voice">vocal</string>
    <string name="ongoing_conference_call_video">vidéo</string>
    <string name="cannot_start_call">Impossible d\'initier l\'appel, réessayez plus tard</string>
    <string name="missing_permissions_warning">En raison de permissions manquantes, certaines fonctionnalités peuvent être absentes…</string>
    <string name="missing_permissions_to_start_conf_call">Vous avez besoin de la permission d\'invitation pour initier une téléconférence dans ce salon</string>
    <string name="missing_permissions_title_to_start_conf_call">Impossible d\'initier l\'appel</string>
    <string name="device_information">Informations sur l\'appareil</string>
    <string name="room_no_conference_call_in_encrypted_rooms">Les téléconférences ne sont pas prises en charge dans les salons chiffrés</string>
    <string name="or">ou</string>
    <string name="invite">Inviter</string>

    <string name="action_sign_out">Se déconnecter</string>
    <string name="action_voice_call">Appel vocal</string>
    <string name="action_video_call">Appel vidéo</string>
    <string name="action_global_search">Recherche globale</string>
    <string name="action_mark_all_as_read">Tout marquer comme lu</string>
    <string name="action_historical">Historique</string>
    <string name="action_quick_reply">Réponse rapide</string>
    <string name="action_open">Ouvrir</string>
    <string name="action_close">Fermer</string>
    <string name="copied_to_clipboard">Copié dans le presse-papiers</string>
    <string name="disable">Désactiver</string>

    <string name="dialog_title_confirmation">Confirmation</string>
    <string name="dialog_title_warning">Attention</string>

    <string name="bottom_action_home">Accueil</string>
    <string name="bottom_action_favourites">Favoris</string>
    <string name="bottom_action_people">Participants</string>
    <string name="bottom_action_rooms">Salons</string>

    <string name="home_filter_placeholder_home">Rechercher dans ces salons</string>
    <string name="home_filter_placeholder_favorites">Rechercher dans les favoris</string>
    <string name="home_filter_placeholder_people">Rechercher dans les participants</string>
    <string name="home_filter_placeholder_rooms">Rechercher des salons</string>

    <string name="invitations_header">Invitations</string>
    <string name="low_priority_header">Priorité basse</string>

    <string name="direct_chats_header">Discussions</string>
    <string name="local_address_book_header">Carnet d\'adresses local</string>
    <string name="matrix_only_filter">Contacts Matrix uniquement</string>
    <string name="no_conversation_placeholder">Aucune discussion</string>
    <string name="no_contact_access_placeholder">Vous n\'avez pas autorisé Riot à accéder à vos contacts locaux</string>
    <string name="no_result_placeholder">Aucun résultat</string>

    <string name="rooms_header">Salons</string>
    <string name="rooms_directory_header">Répertoire de salons</string>
    <string name="no_room_placeholder">Aucun salon</string>
    <string name="no_public_room_placeholder">Aucun salon public disponible</string>
    <string name="title_activity_room">Salon</string>
    <string name="redact">Effacer</string>
    <string name="send_anyway">Envoyer quand même</string>
    <string name="send_bug_report_include_logs">Envoyer les journaux</string>
    <string name="send_bug_report_include_crash_logs">Envoyer les journaux d\'erreur</string>
    <string name="send_bug_report_include_screenshot">Envoyer une capture d\'écran</string>
    <string name="send_bug_report">Rapporter une erreur</string>
    <string name="send_bug_report_placeholder">Décrivez votre problème ici</string>
    <string name="send_bug_report_progress">Avancement (%s %%)</string>

    <string name="send_files_in">Envoyer dans</string>
    <string name="read_receipt">Lu</string>

    <string name="join_room">Rejoindre le salon</string>
    <string name="username">Nom d\'utilisateur</string>
    <string name="create_account">S\'inscrire</string>
    <string name="login">Se connecter</string>
    <string name="logout">Se déconnecter</string>
    <string name="hs_url">URL du serveur d\'accueil</string>
    <string name="identity_url">URL du serveur d\'identité</string>
    <string name="search">Rechercher</string>

    <string name="start_new_chat">Nouvelle discussion</string>
    <string name="start_voice_call">Nouvel appel vocal</string>
    <string name="start_video_call">Nouvel appel vidéo</string>

    <string name="option_send_files">Envoyer des fichiers</string>
    <string name="option_take_photo_video">Prendre une photo ou une vidéo</string>

    <string name="auth_login">Se connecter</string>
    <string name="auth_register">Créer un compte</string>
    <string name="auth_submit">Valider</string>
    <string name="auth_skip">Ignorer</string>
    <string name="auth_send_reset_email">Envoyer l\'e-mail de réinitialisation</string>
    <string name="auth_return_to_login">Retourner à l\'écran de connexion</string>
    <string name="auth_user_id_placeholder">E-mail ou nom d\'utilisateur</string>
    <string name="auth_password_placeholder">Mot de passe</string>
    <string name="auth_new_password_placeholder">Nouveau mot de passe</string>
    <string name="auth_user_name_placeholder">Nom d\'utilisateur</string>
    <string name="auth_email_placeholder">Adresse e-mail</string>
    <string name="auth_opt_email_placeholder">Adresse e-mail (facultatif)</string>
    <string name="auth_phone_number_placeholder">Numéro de téléphone</string>
    <string name="auth_opt_phone_number_placeholder">Numéro de téléphone (facultatif)</string>
    <string name="auth_repeat_password_placeholder">Répéter le mot de passe</string>
    <string name="auth_repeat_new_password_placeholder">Confirmez votre nouveau mot de passe</string>
    <string name="auth_invalid_login_param">Nom d\'utilisateur et/ou mot de passe incorrect</string>
    <string name="auth_invalid_password">Mot de passe trop court (6 min)</string>
    <string name="auth_missing_password">Mot de passe manquant</string>
    <string name="auth_missing_email">Adresse e-mail manquante</string>
    <string name="auth_missing_phone">Numéro de téléphone manquant</string>
    <string name="auth_missing_email_or_phone">Adresse e-mail ou numéro de téléphone manquant</string>
    <string name="auth_invalid_token">Jeton non valide</string>
    <string name="auth_password_dont_match">Les mots de passe ne correspondent pas</string>
    <string name="auth_forgot_password">Mot de passe oublié ?</string>
    <string name="auth_use_server_options">Utiliser des options de serveur personnalisées (avancé)</string>
    <string name="auth_username_in_use">Nom d\'utilisateur déjà utilisé</string>
    <string name="auth_home_server">Serveur d\'accueil :</string>
    <string name="auth_identity_server">Serveur d\'identité :</string>
    <string name="login_error_unable_register">Impossible de s\'inscrire</string>
    <string name="login_error_unable_register_mail_ownership">Impossible de s\'inscrire : erreur sur le propriétaire de l\'adresse e-mail</string>
    <string name="login_error_invalid_home_server">Entrez une URL valide</string>

    <string name="login_error_forbidden">Nom d\'utilisateur/mot de passe invalide</string>
    <string name="login_error_bad_json">JSON malformé</string>
    <string name="login_error_not_json">Ne contient pas de JSON valide</string>
    <string name="read_receipts_list">Liste des accusés de lecture</string>

    <string name="compression_options">"Envoyer au format "</string>
    <string name="compression_opt_list_original">Original</string>
    <string name="compression_opt_list_large">Grand</string>
    <string name="compression_opt_list_medium">Moyen</string>
    <string name="compression_opt_list_small">Petit</string>

    <string name="attachment_cancel_download">Annuler le téléchargement ?</string>
    <string name="today">Aujourd\'hui</string>

    <string name="yesterday">Hier</string>
    <string name="room_info_room_name">Nom du salon</string>
    <string name="room_info_room_topic">Sujet du salon</string>

    <string name="call_connected">Appel établi</string>
    <string name="call_connecting">Appel en cours de connexion…</string>
    <string name="call_ended">Appel terminé</string>
    <string name="call_ring">Appel…</string>
    <string name="incoming_call">Appel entrant</string>
    <string name="incoming_video_call">Appel vidéo entrant</string>
    <string name="incoming_voice_call">Appel vocal entrant</string>
    <string name="call_in_progress">Appel en cours…</string>

    <string name="call_error_ice_failed">Échec de la connexion</string>
    <string name="call_error_camera_init_failed">Impossible d\'initialiser l\'appareil photo</string>
    <string name="call_error_answered_elsewhere">Appel répondu ailleurs</string>

    <string name="media_picker_cannot_record_video">Impossible d\'enregistrer une vidéo</string>

    <string name="media_slider_saved">Enregistré</string>
    <string name="media_slider_saved_message">Enregistrer dans les téléchargements ?</string>
    <string name="yes">OUI</string>
    <string name="no">NON</string>
    <string name="_continue">Continuer</string>

    <string name="remove">Supprimer</string>
    <string name="join">Rejoindre</string>
    <string name="preview">Aperçu</string>
    <string name="reject">Rejeter</string>

    <string name="room_preview_try_join_an_unknown_room_default">un salon</string>
    <string name="room_creation_title">Nouvelle discussion</string>
    <string name="room_creation_add_member">Ajouter un membre</string>
    <string name="room_title_one_member">1 membre</string>

    <string name="room_participants_leave_prompt_title">Quitter le salon</string>
    <string name="room_participants_create">Créer</string>

    <string name="room_participants_online">En ligne</string>
    <string name="room_participants_offline">Hors ligne</string>

    <string name="room_participants_header_admin_tools">OUTILS DE L\'ADMINISTRATEUR</string>
    <string name="room_participants_header_call">APPEL</string>
    <string name="room_participants_header_direct_chats">DISCUSSIONS DIRECTES</string>
    <string name="room_participants_header_devices">APPAREILS</string>

    <string name="room_participants_action_invite">Inviter</string>
    <string name="room_participants_action_leave">Quitter ce salon</string>
    <string name="room_participants_action_remove">Exclure de ce salon</string>
    <string name="room_participants_action_ban">Bannir</string>
    <string name="room_participants_action_unban">Révoquer le bannissement</string>
    <string name="room_participants_action_set_default_power_level">Réinitialiser en tant qu\'utilisateur standard</string>
    <string name="room_participants_action_set_moderator">Nommer modérateur</string>
    <string name="room_participants_action_set_admin">Nommer administrateur</string>
    <string name="room_participants_action_mention">Mentionner</string>
    <string name="room_participants_action_devices_list">Afficher la liste des appareils</string>
    <string name="people_search_local_contacts">CONTACTS LOCAUX (%d)</string>
    <string name="people_search_filter_text">Utilisateurs Matrix uniquement</string>
    <string name="people_search_invite_by_id_dialog_title">Inviter un utilisateur par son identifiant Matrix</string>
    <string name="people_search_invite_by_id_dialog_hint">E-mail ou identifiant Matrix</string>

    <string name="room_menu_search">Rechercher</string>
    <string name="room_message_placeholder_encrypted">Envoyer un message chiffré…</string>
    <string name="room_message_placeholder_not_encrypted">Envoyer un message (non chiffré)…</string>
    <string name="room_prompt_resend">Tout renvoyer</string>
    <string name="room_prompt_cancel">tout annuler</string>
    <string name="room_resend_unsent_messages">Renvoyer les messages non envoyés</string>
    <string name="room_delete_unsent_messages">Supprimer les messages non envoyés</string>
    <string name="room_message_file_not_found">Fichier non trouvé</string>
    <string name="ssl_trust">Faire confiance</string>
    <string name="ssl_do_not_trust">Ne pas faire confiance</string>
    <string name="ssl_logout_account">Se déconnecter</string>
    <string name="ssl_remain_offline">Ignorer</string>

    <string name="room_details_title">Information sur le salon</string>
    <string name="room_details_people">Participants</string>
    <string name="room_details_files">Fichiers</string>
    <string name="room_details_settings">Paramètres</string>
    <string name="room_details_people_invited_group_name">INVITÉS</string>
    <string name="room_details_people_present_group_name">MEMBRES</string>

    <string name="room_event_action_report_prompt_reason">Motif du signalement de ce contenu</string>
    <string name="room_event_action_cancel_upload">Annuler l\'envoi</string>
    <string name="room_event_action_cancel_download">Annuler le téléchargement</string>

    <string name="search_hint">Rechercher</string>
    <string name="search_members_hint">Filtrer les membres du salon</string>
    <string name="search_no_results">Aucun résultat</string>
    <string name="tab_title_search_rooms">SALONS</string>
    <string name="tab_title_search_messages">MESSAGES</string>
    <string name="tab_title_search_people">PARTICIPANTS</string>
    <string name="tab_title_search_files">FICHIERS</string>

    <string name="room_recents_join">REJOINDRE</string>
    <string name="room_recents_directory">RÉPERTOIRE</string>
    <string name="room_recents_favourites">FAVORIS</string>
    <string name="room_recents_conversations">SALONS</string>
    <string name="room_recents_low_priority">PRIORITÉ BASSE</string>
    <string name="room_recents_invites">INVITATIONS</string>
    <string name="room_recents_start_chat">Nouvelle discussion</string>
    <string name="room_recents_create_room">Créer un salon</string>
    <string name="room_recents_join_room">Rejoindre le salon</string>
    <string name="room_recents_join_room_title">Rejoindre un salon</string>
    <string name="directory_search_results_title">Parcourir le répertoire</string>
    <string name="directory_searching_title">Recherche dans le répertoire…</string>

    <string name="room_settings_favourite">Favori</string>
    <string name="room_settings_de_prioritize">Passer en faible priorité</string>
    <string name="room_settings_direct_chat">Discussion directe</string>
    <string name="room_settings_leave_conversation">Quitter la discussion</string>
    <string name="room_settings_forget">Abandonner</string>

    <string name="room_sliding_menu_messages">Messages</string>
    <string name="room_sliding_menu_settings">Paramètres</string>
    <string name="room_sliding_menu_version">Version</string>
    <string name="room_sliding_menu_term_and_conditions">Termes et conditions</string>
    <string name="room_sliding_menu_third_party_notices">Licences tierces</string>
    <string name="room_sliding_menu_copyright">Droits d\'auteur</string>
    <string name="room_sliding_menu_privacy_policy">Politique de confidentialité</string>

    <string name="settings_profile_picture">Image de profil</string>
    <string name="settings_display_name">Nom affiché</string>
    <string name="settings_email_address">E-mail</string>
    <string name="settings_add_email_address">Ajouter une adresse e-mail</string>
    <string name="settings_phone_number">Téléphone</string>
    <string name="settings_add_phone_number">Ajouter un numéro de téléphone</string>
    <string name="settings_app_info_link_summary">Affiche les informations de l\'application dans les paramètres système.</string>
    <string name="settings_app_info_link_title">Informations sur l\'application</string>

    <string name="settings_enable_all_notif">Activer les notifications pour ce compte</string>
    <string name="settings_enable_this_device">Activer les notifications pour cet appareil</string>
    <string name="settings_messages_in_one_to_one">Messages dans les discussions directes</string>
    <string name="settings_messages_in_group_chat">Messages dans les discussions de groupe</string>
    <string name="settings_call_invitations">Demandes d\'appel</string>
    <string name="settings_messages_sent_by_bot">Messages envoyés par un robot</string>

    <string name="settings_background_sync">Synchronisation en arrière-plan</string>
    <string name="settings_enable_background_sync">Activer la synchronisation en arrière-plan</string>
    <string name="settings_set_sync_timeout">Délai d\'attente de la requête de synchronisation</string>
    <string name="settings_set_sync_delay">Délai entre chaque requête</string>
    <string name="settings_second">seconde</string>
    <string name="settings_seconds">secondes</string>

    <string name="settings_version">Version</string>
    <string name="settings_olm_version">Version de olm</string>
    <string name="settings_app_term_conditions">Termes et conditions</string>
    <string name="settings_third_party_notices">Licences tierces</string>
    <string name="settings_copyright">Droits d\'auteur</string>
    <string name="settings_privacy_policy">Politique de confidentialité</string>
    <string name="settings_clear_cache">Vider le cache</string>
    <string name="settings_notifications">Notifications</string>
    <string name="settings_ignored_users">Utilisateurs ignorés</string>
    <string name="settings_other">Autres</string>
    <string name="settings_advanced">Avancé</string>
    <string name="settings_cryptography">Chiffrement</string>
    <string name="settings_notifications_targets">Cibles de notification</string>
    <string name="settings_contact">Contacts locaux</string>
    <string name="settings_contacts_app_permission">Autoriser l\'accès aux contacts locaux</string>
    <string name="settings_contacts_phonebook_country">Pays pour le répertoire téléphonique</string>
    <string name="settings_home_display">Page d\'accueil</string>
    <string name="settings_pin_missed_notifications">Épingler les salons avec des notifications manquées</string>
    <string name="settings_pin_unread_messages">Épingler les salons avec des messages non lus</string>
    <string name="settings_devices_list">Appareils</string>
    <string name="devices_details_dialog_title">Détails de l\'appareil</string>
    <string name="devices_details_id_title">Identifiant</string>
    <string name="devices_details_name_title">Nom</string>
    <string name="devices_details_device_name">Nom de l\'appareil</string>
    <string name="devices_details_last_seen_title">Vu la dernière fois</string>
    <string name="devices_delete_dialog_title">Authentification</string>
    <string name="devices_delete_pswd">Mot de passe :</string>
    <string name="devices_delete_submit_button_label">Valider</string>

    <string name="settings_logged_in">Connecté en tant que</string>
    <string name="settings_home_server">Serveur d\'accueil</string>
    <string name="settings_identity_server">Serveur d\'identité</string>

    <string name="account_email_validation_title">Vérification en attente</string>
    <string name="settings_change_password">Changer le mot de passe</string>
    <string name="settings_old_password">Ancien mot de passe</string>
    <string name="settings_new_password">Nouveau mot de passe</string>
    <string name="settings_confirm_password">Confirmer le mot de passe</string>
    <string name="settings_fail_to_update_password">Échec de mise à jour du mot de passe</string>
    <string name="settings_password_updated">Votre mot de passe a été mis à jour</string>
    <string name="settings_select_country">Choisissez un pays</string>

    <string name="settings_phone_number_country_label">Pays</string>
    <string name="settings_phone_number_country_error">Choisissez un pays</string>
    <string name="settings_phone_number_label">Numéro de téléphone</string>
    <string name="settings_phone_number_verification">Vérification du téléphone</string>
    <string name="settings_phone_number_verification_error_empty_code">Saisir un code d\'activation</string>
    <string name="settings_phone_number_code">Code</string>

    <string name="room_settings_room_name">Nom du salon</string>
    <string name="room_settings_topic">Sujet</string>
    <string name="room_settings_room_tag">Étiquette du salon</string>

    <string name="room_settings_tag_pref_entry_favourite">Favori</string>
    <string name="room_settings_tag_pref_entry_low_priority">Priorité basse</string>
    <string name="room_settings_tag_pref_entry_none">Aucune</string>

    <string name="room_settings_room_access_rules_pref_title">Accès au salon</string>
    <string name="room_settings_room_read_history_rules_pref_title">Accès à l\'historique du salon</string>
    <string name="room_settings_read_history_entry_anyone">N\'importe qui</string>
    <string name="room_settings_read_history_entry_members_only_joined">Uniquement les membres (depuis qu\'ils sont arrivés)</string>

    <string name="room_settings_banned_users_title">Utilisateurs bannis</string>

    <string name="room_settings_category_advanced_title">Avancé</string>
    <string name="room_settings_room_internal_id">L\'identifiant interne de ce salon</string>
    <string name="room_settings_addresses_pref_title">Adresses</string>
    <string name="room_settings_labs_pref_title">Expérimental</string>
    <string name="room_settings_labs_end_to_end">Chiffrement de bout en bout</string>
    <string name="room_settings_labs_end_to_end_is_active">Le chiffrement de bout en bout est actif</string>
    <string name="room_settings_never_send_to_unverified_devices_title">Chiffrer uniquement pour les appareils vérifiés</string>
    <string name="room_settings_addresses_add_new_address">Nouvelle adresse (par exemple #foo:matrix.org)</string>

    <string name="room_settings_addresses_invalid_format_dialog_title">Format d\'alias invalide</string>
    <string name="room_settings_addresses_disable_main_address_prompt_title">Avertissements concernant l\'adresse principale</string>

    <string name="room_settings_set_main_address">Définir comme adresse principale</string>
    <string name="room_settings_unset_main_address">Désactiver comme adresse principale</string>
    <string name="room_settings_copy_room_id">Copier l\'identifiant du salon</string>
    <string name="room_settings_copy_room_address">Copier l\'adresse du salon</string>

    <string name="room_settings_addresses_e2e_prompt_title">Attention !</string>
    <string name="directory_title">Répertoire</string>

    <string name="encryption_information_title">Informations sur le chiffrement de bout en bout</string>

    <string name="encryption_information_device_info">Informations sur l\'événement</string>
    <string name="encryption_information_user_id">Identifiant utilisateur</string>
    <string name="encryption_information_curve25519_identity_key">Clé d\'identité Curve25519</string>
    <string name="encryption_information_claimed_ed25519_fingerprint_key">Clé d\'empreinte Ed25519 déclarée</string>
    <string name="encryption_information_algorithm">Algorithme</string>
    <string name="encryption_information_session_id">Identifiant de session</string>
    <string name="encryption_information_decryption_error">Erreur de déchiffrement</string>

    <string name="encryption_information_sender_device_information">Informations sur l\'appareil de l\'expéditeur</string>
    <string name="encryption_information_device_name">Nom de l\'appareil</string>
    <string name="encryption_information_name">Nom</string>
    <string name="encryption_information_device_id">Identifiant de l\'appareil</string>
    <string name="encryption_information_device_key">Clé de l\'appareil</string>
    <string name="encryption_information_verification">Vérification</string>
    <string name="encryption_information_ed25519_fingerprint">Empreinte Ed25519</string>

    <string name="encryption_export_e2e_room_keys">Exporter les clés E2E des salons</string>
    <string name="encryption_export_room_keys">Exporter les clés des salons</string>
    <string name="encryption_export_export">Exporter</string>
    <string name="passphrase_enter_passphrase">Saisir la phrase secrète</string>
    <string name="passphrase_confirm_passphrase">Confirmer la phrase secrète</string>
    <string name="encryption_import_e2e_room_keys">Importer les clés E2E des salons</string>
    <string name="encryption_import_room_keys">Importer les clés des salons</string>
    <string name="encryption_import_import">Importer</string>
    <string name="encryption_never_send_to_unverified_devices_title">Chiffrer uniquement vers les appareils vérifiés</string>
    <string name="encryption_information_not_verified">NON vérifié</string>
    <string name="encryption_information_verified">Vérifié</string>
    <string name="encryption_information_blocked">Sur liste noire</string>

    <string name="encryption_information_unknown_device">appareil inconnu</string>
    <string name="encryption_information_none">aucun</string>

    <string name="encryption_information_verify">Vérifier</string>
    <string name="encryption_information_unverify">Annuler la vérification</string>
    <string name="encryption_information_block">Ajouter à la liste noire</string>
    <string name="encryption_information_unblock">Supprimer de la liste noire</string>

    <string name="encryption_information_verify_device">Vérifier l\'appareil</string>
    <string name="select_room_directory">Sélectionner un répertoire de salons</string>
    <string name="directory_server_placeholder">URL du serveur d\'accueil</string>
    <string name="directory_server_all_rooms_on_server">Tous les salons sur le serveur %s</string>
    <string name="directory_server_native_rooms">Tous les salons natifs sur %s</string>

    <string name="historical_placeholder">Rechercher dans l\'historique</string>

    <plurals name="public_room_nb_users">
        <item quantity="one">%d participant</item>
        <item quantity="other">%d participants</item>
    </plurals>

    <string name="send_bug_report_description">Veuillez décrire l\'erreur. Qu\'avez-vous fait ? Quel était le comportement attendu ? Que s\'est-il réellement passé ?</string>
    <string name="send_bug_report_logs_description">Afin de diagnostiquer les problèmes, les journaux de ce client seront envoyés avec ce rapport d\'erreur. Ce rapport d\'erreur, y compris les journaux et la capture d\'écran, ne seront pas visibles publiquement. Si vous préférez envoyer le texte ci-dessus uniquement, veuillez décochez :</string>
    <string name="send_bug_report_alert_message">Vous semblez secouer le téléphone avec frustration. Souhaitez-vous ouvrir l\'écran pour soumettre un rapport d\'erreur ?</string>
    <string name="send_bug_report_app_crashed">L\'application s\'est arrêtée anormalement la dernière fois. Souhaitez-vous ouvrir l\'écran de rapport d’anomalie ?</string>

    <string name="send_bug_report_sent">Le rapport d\'erreur a bien été envoyé</string>
    <string name="send_bug_report_failed">L\'envoi du rapport d\'erreur a échoué (%s)</string>
    <string name="auth_add_email_message">Ajoutez une adresse e-mail à votre compte pour permettre aux autres utilisateurs de vous retrouver et pour pouvoir réinitialiser votre mot de passe.</string>
    <string name="auth_add_phone_message">Ajoutez un numéro de téléphone à votre compte pour permettre aux autres utilisateurs de vous retrouver.</string>
    <string name="auth_add_email_phone_message">Ajoutez une adresse e-mail et / ou un numéro de téléphone à votre compte pour permettre aux autres utilisateurs de vous retrouver.

L\'adresse e-mail vous permettra également de réinitialiser votre mot de passe.</string>
    <string name="auth_add_email_and_phone_message">Ajoutez une adresse e-mail et un numéro de téléphone à votre compte pour permettre aux autres utilisateurs de vous retrouver.

L\'adresse e-mail vous permettra également de réinitialiser votre mot de passe.</string>
    <string name="auth_invalid_user_name">Les noms d\'utilisateurs ne peuvent contenir que des lettres, des nombres, des points, des traits d\'union et des tirets bas</string>
    <string name="auth_invalid_email">Cela ne ressemble pas à une adresse e-mail valide</string>
    <string name="auth_invalid_phone">Cela ne ressemble pas à un numéro de téléphone valide</string>
    <string name="auth_email_already_defined">Cette adresse e-mail est déjà utilisée.</string>
    <string name="auth_email_validation_message">Veuillez vérifier votre e-mail pour continuer votre inscription</string>
    <string name="auth_threepid_warning_message">L\'inscription avec e-mail et numéro de téléphone à la fois n\'est pas prise en charge tant que l\'API n\'existe pas. Seul le numéro de téléphone sera pris en compte.

Vous pouvez ajouter votre adresse e-mail à votre profil dans les paramètres.</string>
    <string name="auth_recaptcha_message">Ce serveur d\'accueil souhaite s\'assurer que vous n\'êtes pas un robot</string>
    <string name="auth_reset_password_next_step_button">J\'ai vérifié mon adresse e-mail</string>
    <string name="auth_reset_password_message">Pour réinitialiser votre mot de passe, saisissez l\'adresse e-mail associée à votre compte :</string>
    <string name="auth_reset_password_missing_email">L\'adresse e-mail liée à votre compte doit être saisie.</string>
    <string name="auth_reset_password_missing_password">Un nouveau mot de passe doit être saisi.</string>
    <string name="auth_reset_password_email_validation_message">Un e-mail a été envoyé à %s. Une fois que vous aurez suivi le lien qu\'il contient, cliquez ci-dessous.</string>
    <string name="auth_reset_password_error_unauthorized">Impossible de vérifier l\'adresse e-mail : assurez-vous d\'avoir cliqué sur le lien dans l\'e-mail</string>
    <string name="auth_reset_password_success_message">Votre mot de passe a été réinitialisé.

Vous avez été déconnecté de tous les appareils et ne recevrez plus de notifications. Pour réactiver les notifications, reconnectez-vous sur chaque appareil.</string>

    <string name="login_error_must_start_http">L\'URL doit commencer par http[s]://</string>
    <string name="login_error_network_error">Impossible de se connecter : erreur réseau</string>
    <string name="login_error_unable_login">Impossible de se connecter</string>
    <string name="login_error_registration_network_error">Impossible de s\'inscrire : erreur réseau</string>
    <string name="login_error_unknown_token">Le jeton d\'accès fourni n\'a pas été reconnu</string>
    <string name="login_error_limit_exceeded">Trop de requêtes ont été envoyées</string>
    <string name="login_error_user_in_use">Ce nom d\'utilisateur est déjà utilisé</string>
    <string name="login_error_login_email_not_yet">Vous n\'avez pas encore cliqué sur le lien dans l\'e-mail</string>

    <string name="e2e_need_log_in_again">Vous devez vous identifier à nouveau pour générer des clés de chiffrement de bout en bout pour cet appareil et envoyer la clé publique à votre serveur d\'accueil.
Il s\'agit d\'une erreur exceptionnelle.
Veuillez nous excuser pour ce désagrément.</string>

    <string name="attachment_cancel_upload">Annuler l\'envoi ?</string>
    <string name="attachment_remaining_time_seconds">%d s</string>
    <string name="attachment_remaining_time_minutes">%1$dm %2$ds</string>

    <string name="leave">Quitter</string>
    <string name="quote">Citer</string>
    <string name="call_error_user_not_responding">Le correspondant n\'a pas décroché.</string>
    <string name="media_picker_both_capture_title">Prendre une photo ou une vidéo</string>
    <string name="permissions_rationale_popup_title">Information</string>
    <string name="permissions_rationale_msg_storage">Riot a besoin d\'accéder à vos photos et vidéos pour envoyer et enregistrer des pièces jointes.

Veuillez autoriser l\'accès dans la prochaine fenêtre contextuelle pour pouvoir envoyer des fichiers depuis votre téléphone.</string>
    <string name="permissions_rationale_msg_camera">Riot a besoin d\'accéder à votre appareil photo pour prendre des photos et passer des appels vidéo.</string>
    <string name="permissions_rationale_msg_camera_explanation">

Veuillez autoriser l\'accès dans la prochaine fenêtre contextuelle pour pouvoir effectuer l\'appel.</string>
    <string name="permissions_rationale_msg_record_audio">Riot a besoin d\'accéder à votre microphone pour passer des appels audio.</string>
    <string name="permissions_rationale_msg_record_audio_explanation">

Veuillez autoriser l\'accès dans la prochaine fenêtre contextuelle pour pouvoir effectuer l\'appel.</string>
    <string name="permissions_rationale_msg_camera_and_audio">Riot a besoin d\'accéder à votre appareil photo et à votre microphone pour passer des appels vidéo.

Veuillez autoriser l\'accès dans les prochaines fenêtres contextuelles pour pouvoir effectuer l\'appel.</string>
    <string name="permissions_rationale_msg_contacts">Riot a besoin d\'accéder aux contacts de votre carnet d\'adresses pour trouver d\'autres utilisateurs de Matrix avec leur numéro de téléphone et leur adresse e-mail.

Veuillez autoriser l\'accès dans la prochaine fenêtre contextuelle pour découvrir les utilisateurs du carnet d\'adresses joignables avec Riot.</string>
    <string name="permissions_msg_contacts_warning_other_androids">Riot a besoin d\'accéder aux contacts de votre carnet d\'adresses pour trouver d\'autres utilisateurs de Matrix avec leur numéro de téléphone et leur adresse e-mail.

Autorisez-vous Riot à accéder à vos contacts ?</string>

    <string name="permissions_action_not_performed_missing_permissions">Désolé. L\'action n\'a pas été réalisée, faute d\'autorisations</string>

    <string name="room_jump_to_first_unread">Aller au premier message non lu.</string>

    <string name="room_preview_invitation_format">%s vous a invité à rejoindre ce salon</string>
    <string name="room_preview_unlinked_email_warning">Cette invitation a été envoyée à %s, qui n\'est pas associé à ce compte.
Vous pouvez vous identifier avec un compte différent ou ajouter cette adresse e-mail à votre compte.</string>
    <string name="room_preview_try_join_an_unknown_room">Vous essayez d\'accéder à %s. Souhaitez-vous rejoindre le salon pour participer à la discussion ?</string>
    <string name="room_preview_room_interactions_disabled">Ceci est un aperçu du salon. Vous ne pouvez pas interagir.</string>

    <string name="room_participants_leave_prompt_msg">Voulez-vous vraiment quitter le salon ?</string>
    <string name="room_participants_remove_prompt_msg">Voulez-vous vraiment exclure %s de cette discussion ?</string>
    <string name="room_participants_idle">Inactif</string>
    <string name="room_participants_action_ignore">Masquer tous les messages de cet utilisateur</string>
    <string name="room_participants_action_unignore">Afficher tous les messages de cet utilisateur</string>
    <string name="room_participants_invite_search_another_user">Identifiant, nom ou adresse e-mail</string>
    <string name="room_participants_power_level_prompt">Vous ne pourrez pas annuler cette modification car vous promouvez l\'utilisateur au même rang que le vôtre.
En êtes-vous sûr(e) ?</string>

    <string name="room_participants_invite_prompt_msg">Voulez-vous vraiment inviter %s à cette discussion ?</string>

    <string name="people_search_invite_by_id"><u>Inviter par identifiant</u></string>

    <string name="people_search_invite_by_id_dialog_description">Entrez une ou plusieurs adresses e-mail ou identifiants Matrix</string>
    <string name="room_one_user_is_typing">%s écrit…</string>
    <string name="room_two_users_are_typing">%1$s et %2$s écrivent…</string>
    <string name="room_many_users_are_typing">%1$s, %2$s et d\'autres écrivent…</string>
    <string name="room_offline_notification">La connexion au serveur a été perdue.</string>
    <string name="room_unsent_messages_notification">Messages non envoyés. %1$s ou %2$s maintenant ?</string>
    <string name="room_unknown_devices_messages_notification">Messages non envoyés car des appareils inconnus sont présents. %1$s ou %2$s maintenant ?</string>
    <string name="room_do_not_have_permission_to_post">Vous n\'avez pas le droit de poster dans ce salon</string>

    <string name="ssl_fingerprint_hash">Empreinte (%s) :</string>
    <string name="ssl_could_not_verify">Impossible de vérifier l\'identité du serveur distant.</string>
    <string name="ssl_cert_not_trust">Cela pourrait signifier que quelqu\'un intercepte malicieusement votre trafic ou que votre téléphone ne fait pas confiance au certificat fourni par le serveur distant.</string>
    <string name="ssl_cert_new_account_expl">Si l\'administrateur du serveur a confirmé que cela était normal, assurez-vous que l\'empreinte ci-dessous correspond à l\'empreinte fournie par l\'administrateur.</string>
    <string name="ssl_unexpected_existing_expl">Le certificat n\'est plus celui qui a été approuvé par votre téléphone. Ce comportement est INATTENDU. Il est recommandé de ne PAS ACCEPTER ce nouveau certificat.</string>
    <string name="ssl_expected_existing_expl">Le certificat n\'est plus celui qui a été approuvé par votre téléphone. Le serveur a peut-être renouvelé son certificat. Contactez l\'administrateur du serveur pour lui demander l\'empreinte de son certificat.</string>
    <string name="ssl_only_accept">Acceptez le certificat uniquement si l\'administrateur du serveur a publié une empreinte correspondant à celle ci-dessus.</string>
    <string name="malformed_id">Identifiant au mauvais format. Une adresse e-mail ou un identifiant Matrix au format \"@utilisateur:domaine\" est attendu</string>
    <string name="room_event_action_report_prompt_ignore_user">Voulez-vous cacher tous les messages de cet utilisateur ?

Veuillez noter que cette action redémarrera l\'application et pourra prendre un certain temps.</string>
    <string name="room_recents_join_room_prompt">Saisissez un identifiant ou un alias de salon</string>

    <string name="settings_turn_screen_on">Allumer l\'écran pendant 3 secondes</string>

    <string name="settings_invited_to_room">Quand je suis invité sur un salon</string>
    <string name="settings_user_settings">Paramètres utilisateur</string>
    <string name="devices_details_last_seen_format">%1$s @ %2$s</string>
    <string name="devices_delete_dialog_text">Cette opération nécessite de s\'authentifier à nouveau.
Pour continuer, veuillez saisir votre mot de passe.</string>
    <string name="account_email_validation_message">Vérifiez votre e-mail et cliquez sur le lien qu\'il contient. Une fois cela fait, cliquez sur continuer.</string>
    <string name="account_email_validation_error">Impossible de vérifier l\'adresse e-mail. Vérifiez vos e-mails et cliquez sur le lien qui a été envoyé. Ensuite, cliquez sur continuer.</string>

    <string name="settings_unignore_user">Afficher tous les messages de %s ?

Veuillez noter que cette action redémarrera l\'application et pourra prendre un certain temps.</string>

    <string name="settings_delete_notification_targets_confirmation">Voulez-vous vraiment supprimer cette cible de notification ?</string>

    <string name="settings_delete_threepid_confirmation">Voulez-vous vraiment supprimer le %1$s %2$s ?</string>

    <string name="settings_phone_number_error">Numéro de téléphone non valide pour le pays sélectionné</string>
    <string name="settings_phone_number_verification_instruction">Nous avons envoyé un SMS avec un code d\'activation. Veuillez saisir ce code ci-dessous.</string>
    <string name="settings_phone_number_verification_error">Erreur lors de la validation de votre numéro de téléphone</string>
    <string name="room_settings_room_photo">Vignette du salon</string>
    <string name="room_settings_tag_pref_dialog_title">Étiqueté :</string>
    <string name="room_settings_category_access_visibility_title">Accès et visibilité</string>
    <string name="room_settings_directory_visibility">Lister ce salon dans le répertoire des salons</string>
    <string name="room_settings_room_read_history_rules_pref_dialog_title">Qui peut lire l\'historique ?</string>
    <string name="room_settings_room_access_rules_pref_dialog_title">Qui peut accéder à ce salon ?</string>

    <string name="room_settings_read_history_entry_members_only_option_time_shared">Uniquement les membres (à partir de l\'activation de cette option)</string>
    <string name="room_settings_read_history_entry_members_only_invited">Uniquement les membres (depuis leur invitation)</string>
    <string name="room_settings_room_access_warning">Pour faire référence à un salon, il doit avoir une adresse.</string>
    <string name="room_settings_room_access_entry_only_invited">Seules les personnes qui ont été invitées</string>
    <string name="room_settings_room_access_entry_anyone_with_link_apart_guest">Tous ceux qui connaissent le lien du salon, à part les invités</string>
    <string name="room_settings_room_access_entry_anyone_with_link_including_guest">Tous ceux qui connaissent le lien du salon, y compris les invités</string>

    <string name="room_settings_labs_warning_message">Ce sont des fonctionnalités expérimentales qui peuvent se comporter de façon inattendue. À utiliser avec précaution.</string>
    <string name="room_settings_labs_end_to_end_warnings">Vous devez vous déconnecter pour pouvoir activer le chiffrement.</string>
    <string name="room_settings_never_send_to_unverified_devices_summary">Ne jamais envoyer de message chiffré aux appareils non vérifiés sur ce salon, depuis cet appareil.</string>

    <string name="room_settings_addresses_no_local_addresses">Ce salon n\'a pas d\'adresse locale</string>
    <string name="room_settings_addresses_invalid_format_dialog_body">"\"%s\"  n\'est pas un format valide pour un alias"</string>
    <string name="room_settings_addresses_disable_main_address_prompt_msg">Vous n\'aurez aucune adresse principale spécifiée pour ce salon.</string>
    <string name="room_settings_addresses_e2e_enabled">Le chiffrement est activé sur ce salon.</string>
    <string name="room_settings_addresses_e2e_disabled">Le chiffrement est désactivé sur ce salon.</string>
    <string name="room_settings_addresses_e2e_encryption_warning">Activer le chiffrement
(attention : ne peut pas être désactivé ensuite !)</string>
    <string name="room_settings_addresses_e2e_prompt_message">Le chiffrement de bout en bout est en version bêta et peut ne pas être fiable.

Il ne doit pas être considéré comme fiable pour sécuriser des données.

Les appareils ne pourront pas encore déchiffrer l\'historique de messages d\'avant leur arrivée sur le salon.

Une fois le chiffrement activé pour un salon, il ne peut plus être désactivé (pour l\'instant).

Les messages chiffrés ne seront pas visibles sur les clients qui n\'ont pas encore implémenté le chiffrement.</string>

    <string name="failed_to_load_timeline_position">%s a essayé de charger un point précis dans l\'historique du salon mais ne l\'a pas trouvé.</string>


    <string name="encryption_export_room_keys_summary">Exporter les clés vers un fichier local</string>
    <string name="encryption_export_saved_as">Les clés E2E du salons ont été sauvegardées dans \"%s\".

Attention : ce fichier peut être supprimé si l\'application est désinstallée.</string>

    <string name="encryption_import_room_keys_summary">Importer les clés à partir d\'un fichier local</string>
    <string name="encryption_never_send_to_unverified_devices_summary">Ne jamais envoyer de messages chiffrés aux appareils non vérifiés depuis cet appareil.</string>

    <string name="encryption_information_verify_device_warning">Pour vérifier que cet appareil est de confiance, contactez son propriétaire en utilisant un autre moyen (par exemple en personne ou par téléphone) et demandez-lui si la clé qu\'il voit dans ses paramètres utilisateur pour cet appareil correspond à la clé ci-dessous :</string>
    <string name="encryption_information_verify_device_warning2">Si elle correspond, appuyez sur le bouton Vérifier ci-dessous. Si ce n\'est pas le cas, quelqu\'un d\'autre intercepte cet appareil et vous devriez probablement le bloquer. À l\'avenir, ce processus de vérification sera plus évolué.</string>
    <string name="encryption_information_verify_key_match">Je confirme que les clés correspondent</string>

    <string name="e2e_enabling_on_app_update">Riot prend désormais en charge le chiffrement de bout en bout, mais vous devez vous reconnecter pour l\'activer.

Vous pouvez le faire maintenant ou plus tard à partir des paramètres de l\'application.</string>

    <string name="unknown_devices_alert_title">Le salon contient des appareils inconnus</string>
    <string name="unknown_devices_alert_message">Ce salon contient des appareils inconnus, qui n\'ont pas été vérifiés.
Cela signifie qu\'il n\'y a aucune garantie que les appareils appartiennent aux utilisateurs qu\'ils prétendent.
Nous vous recommandons d\'effectuer le processus de vérification pour chaque appareil avant de continuer, mais vous pouvez renvoyer le message sans vérifier si vous préférez. 

Appareils inconnus :</string>

    <string name="directory_server_fail_to_retrieve_server">Le serveur est peut-être indisponible ou surchargé</string>
    <string name="directory_server_type_homeserver">Saisir un serveur d\'accueil pour lister ses salons publics</string>

    <string name="settings_user_interface">Interface utilisateur</string>
    <string name="settings_interface_language">Langue</string>
    <string name="settings_select_language">Choisissez une langue</string>

    <string name="account_email_already_used_error">Cette adresse e-mail est déjà utilisée.</string>
    <string name="account_email_not_found_error">Cette adresse e-mail n\'a pas été trouvée.</string>
    <string name="account_phone_number_already_used_error">Ce numéro de téléphone est déjà utilisé.</string>

    <string name="offline">Hors ligne</string>

    <string name="user_directory_header">Répertoire utilisateur</string>

    <string name="people_search_user_directory">RÉPERTOIRE UTILISATEUR (%s)</string>
    <string name="settings_start_on_boot">Lancer au démarrage</string>
    <string name="settings_clear_media_cache">Vider le cache des médias</string>
    <string name="settings_keep_media">Conserver les médias</string>

    <string name="settings_always_show_timestamps">Afficher l\'horodatage pour tous les messages</string>
    <string name="settings_data_save_mode">Mode économie de données</string>

    <string name="media_saving_period_3_days">3 jours</string>
    <string name="media_saving_period_1_week">1 semaine</string>
    <string name="media_saving_period_1_month">1 mois</string>
    <string name="media_saving_period_forever">Pas de limite</string>

    <string name="settings_theme">Thème</string>

    <string name="font_size">Taille de la police</string>
    <string name="tiny">Minuscule</string>
    <string name="small">Petite</string>
    <string name="normal">Normale</string>
    <string name="large">Grande</string>
    <string name="larger">Très grande</string>
    <string name="largest">La plus grande</string>
    <string name="huge">Énorme</string>
    <string name="light_theme">Thème clair</string>
    <string name="dark_theme">Thème sombre</string>
    <string name="black_them">Thème noir</string>

    <string name="notification_sync_in_progress">Synchronisation</string>
    <string name="notification_listening_for_events">Écoute d\'évènements</string>

    <string name="login_mobile_device">Portable</string>

    <string name="settings_notification_ringtone">Son de notification</string>
    <string name="settings_12_24_timestamps">Afficher l\'horodatage au format 12 heures</string>

    <string name="widget_no_power_to_manage">Vous avez besoin d\'une permission pour gérer les widgets de ce salon</string>
    <string name="widget_creation_failure">La création du widget a échoué</string>
    <string name="event_formatter_widget_added">%1$s ajouté par %2$s</string>
    <string name="event_formatter_widget_removed">%1$s supprimé par %2$s</string>
    <string name="settings_labs_create_conference_with_jitsi">Créer des appels en téléconférence avec jitsi</string>
    <string name="widget_delete_message_confirmation">Voulez-vous vraiment supprimer le widget de ce salon ?</string>

    <!-- Widget Integration Manager -->
    <string name="widget_integration_unable_to_create">Impossible de créer le widget.</string>
    <string name="widget_integration_failed_to_send_request">Échec de l\'envoi de la requête.</string>
    <string name="widget_integration_positive_power_level">Le rang doit être un entier positif.</string>
    <string name="widget_integration_must_be_in_room">Vous n\'êtes pas dans ce salon.</string>
    <string name="widget_integration_no_permission_in_room">Vous n\'avez pas la permission de faire cela dans ce salon.</string>
    <string name="widget_integration_missing_room_id">room_id manquant dans la requête.</string>
    <string name="widget_integration_missing_user_id">user_id manquant dans la requête.</string>
    <string name="widget_integration_room_not_visible">Le salon %s n\'est pas visible.</string>
    <string name="room_add_matrix_apps">Ajouter des applications Matrix</string>
    <string name="call">Appel</string>
    <string name="settings_containing_my_display_name">Messages contenant mon nom affiché</string>
    <string name="settings_containing_my_user_name">Messages contenant mon nom d\'utilisateur</string>
    <string name="you_added_a_new_device">Vous avez ajouté un nouvel appareil \"%s\", qui demande les clés de chiffrement.</string>
    <string name="your_unverified_device_requesting">Votre appareil non vérifié \"%s\" demande les clés de chiffrement.</string>
    <string name="start_verification">Commencer la vérification</string>
    <string name="share_without_verifying">Partager sans vérifier</string>
    <string name="ignore_request">Ignorer la demande</string>

    <string name="notification_noisy_notifications">Notifications sonores</string>
    <string name="notification_silent_notifications">Notifications muettes</string>

    <string name="option_take_photo">Prendre une photo</string>
    <string name="option_take_video">Prendre une vidéo</string>

    <string name="settings_analytics">Statistiques d\'utilisation</string>
    <string name="settings_labs_native_camera">Utiliser la caméra native</string>

    <!-- share keys -->
    <string name="title_activity_bug_report">Rapport d\'erreur</string>

    <string name="conference_call_warning_title">Attention !</string>
    <string name="conference_call_warning_message">L\'appel en téléconférence est en cours de développement et peut ne pas être fiable.</string>

    <!-- slash commands -->
    <string name="command_error">Erreur de commande</string>
    <string name="unrecognized_command">Commande non reconnue : %s</string>

    <!-- notification statuses -->
    <string name="notification_off">Désactivé</string>
    <string name="notification_noisy">Notification sonore</string>

    <string name="encrypted_message">Message chiffré</string>

    <string name="loading">Chargement…</string>

    <string name="title_activity_group_details">Informations sur la communauté</string>

    <string name="bottom_action_groups">Communautés</string>

    <string name="home_filter_placeholder_groups">Rechercher dans ces communautés</string>

    <string name="groups_invite_header">Inviter</string>
    <string name="groups_header">Communautés</string>
    <string name="no_group_placeholder">Aucun groupe</string>

    <string name="start_new_chat_prompt_msg">Voulez-vous vraiment engager une nouvelle discussion avec %s ?</string>
    <string name="start_voice_call_prompt_msg">Voulez-vous vraiment engager un nouvel appel vocal ?</string>
    <string name="start_video_call_prompt_msg">Voulez-vous vraiment engager un nouvel appel vidéo ?</string>

    <string name="groups_list">Liste des Groupes</string>

    <string name="room_participants_ban_prompt_msg">Voulez-vous vraiment bannir cet utilisateur de la discussion ?</string>

    <string name="action_exit">Quitter</string>
    <string name="room_settings_all_messages_noisy">Notification sonore pour chaque message</string>
    <string name="room_settings_all_messages">Notification pour chaque message</string>
    <string name="room_settings_mention_only">Notifier uniquement lorsque mon nom est mentionné</string>
    <string name="room_settings_mute">Pas de notification</string>
    <string name="room_settings_add_homescreen_shortcut">Ajouter un raccourci sur l\'écran d\'accueil</string>

    <string name="settings_inline_url_preview">Aperçu des liens</string>
    <string name="settings_vibrate_on_mention">Vibrer lorsque l\'on mentionne un utilisateur</string>

    <string name="room_settings_room_notifications_title">Notifications</string>
    <string name="room_settings_no_flair">Ce salon n\'a de vignettes pour aucune communauté</string>
    <string name="room_settings_add_new_group">Nouvel identifiant de communauté (ex. +foo:matrix.org)</string>
    <string name="room_settings_invalid_group_format_dialog_title">Identifiant de communauté invalide</string>
    <string name="room_settings_invalid_group_format_dialog_body">\'%s\' n\'est pas un identifiant de communauté valide</string>


    <string name="create">Créer</string>
    <string name="create_community">Créer une communauté</string>
    <string name="community_name">Nom de la communauté</string>
    <string name="community_name_hint">Exemple</string>
    <string name="community_id">Identifiant de communauté</string>
    <string name="community_id_hint">Exemple</string>

    <!-- group details -->
    <string name="group_details_home">Accueil</string>
    <string name="group_details_people">Personnes</string>
    <string name="group_details_rooms">Salons</string>
    <string name="no_users_placeholder">Pas d\'utilisateurs</string>

    <string name="rooms">Salons</string>
    <string name="joined">Rejoint</string>
    <string name="invited">Invité</string>
    <string name="filter_group_members">Filtrer les membres du groupe</string>
    <string name="filter_group_rooms">Filtrer les salons du groupe</string>

    <string name="group_no_long_description">L\'administrateur de cette communauté n\'a pas encore fourni de description.</string>

    <string name="has_been_kicked">%2$s vous a expulsé de %1$s</string>
    <string name="has_been_banned">%2$s vous a banni de %1$s</string>
    <string name="reason_colon">Motif : %1$s</string>
    <string name="rejoin">Rejoindre</string>
    <string name="forget_room">Abandonner le salon</string>
    <string name="settings_flair">Badge</string>

    <string name="send_bug_report_rage_shake">Secouer avec frustration pour signaler un bug</string>

    <string name="actions">Actions</string>
    <string name="room_sync_in_progress">Synchronisation…</string>
    <plurals name="room_header_active_members_count">
        <item quantity="one">%d membre actif</item>
        <item quantity="other">%d membres actifs</item>
    </plurals>
    <plurals name="room_title_members">
        <item quantity="one">%d membre</item>
        <item quantity="other">%d membres</item>
    </plurals>
    <plurals name="room_new_messages_notification">
        <item quantity="one">%d nouveau message</item>
        <item quantity="other">%d nouveaux messages</item>
    </plurals>

    <string name="list_members">Liste les membres</string>
    <plurals name="directory_search_rooms">
        <item quantity="one">%d salon</item>
        <item quantity="other">%d salons</item>
    </plurals>
    <plurals name="directory_search_rooms_for">
        <item quantity="one">%1$s salon trouvé pour %2$s</item>
        <item quantity="other">%1$s salons trouvés pour %2$s</item>
    </plurals>
    <plurals name="notification_unread_notified_messages">
        <item quantity="one">%d message notifié non lu</item>
        <item quantity="other">%d messages notifiés non lus</item>
    </plurals>
    <plurals name="notification_unread_notified_messages_in_room_msgs">
        <item quantity="one">%d message notifié non lu</item>
        <item quantity="other">%d messages notifiés non lus</item>
    </plurals>
    <plurals name="notification_unread_notified_messages_in_room_rooms">
        <item quantity="one">%d salon</item>
        <item quantity="other">%d salons</item>
    </plurals>
    <string name="notification_unread_notified_messages_in_room">%1$s dans %2$s</string>

    <plurals name="active_widgets">
        <item quantity="one">%d gadget actif</item>
        <item quantity="other">%d gadgets actifs</item>
    </plurals>

    <!-- Widget Integration Manager -->
    <string name="avatar">Avatar</string>

    <plurals name="membership_changes">
        <item quantity="one">%d changement de statut</item>
        <item quantity="other">%d changements de statut</item>
    </plurals>

    <string name="open_chat_header">Développer l\'entête</string>
    <string name="receipt_avatar">Avatar de réception</string>
    <string name="settings_notification_privacy">Confidentialité des notifications</string>
    <string name="settings_notification_privacy_warning">Riot.im fonctionne en arrière-plan pour que le contenu du message de notification reste privé. Vous pouvez désactiver cette option pour réduire l\'utilisation de la batterie.</string>
    <string name="settings_notification_privacy_normal">Normal</string>
    <string name="settings_notification_privacy_power_saving">Options d\'économie d\'énergie</string>
    <string name="settings_notification_privacy_low_detail">Notifications avec peu de détails</string>
    <string name="settings_notification_privacy_reduced">Confidentialité réduite</string>
    <string name="settings_notification_privacy_need_permission">L\'application a besoin de la permission de fonctionner en arrière-plan</string>
    <string name="settings_notification_privacy_no_permission">L\'application <b>n\'</b>a <b>pas</b> besoin de la permission pour fonctionner en arrière-plan</string>
    <string name="settings_notification_privacy_fcm">• Les notifications sont envoyées via Google Cloud Messaging</string>
    <string name="settings_notification_privacy_metadata">• Les notifications ne contiennent que des métadonnées</string>
    <string name="settings_notification_privacy_secure_message_content">• Le contenu du message de notification est <b>issu directement du serveur d\'accueil Matrix</b></string>
    <string name="settings_notification_privacy_nosecure_message_content">• Les notifications contiennent <b>des métadonnées et des messages</b></string>
    <string name="settings_notification_privacy_message_content_not_shown">• Les notifications <b>n\'afficheront pas le contenu des messages</b></string>

    <string name="startup_notification_privacy_title">Confidentialité des notifications</string>
    <string name="startup_notification_privacy_message">Riot peut fonctionner en arrière-plan pour gérer vos notifications de façon sécurisée et confidentielle. Cela peut affecter l\'utilisation de la batterie.</string>
    <string name="startup_notification_privacy_button_grant">Donner la permission</string>
    <string name="startup_notification_privacy_button_other">Choisir une autre option</string>

    <string name="notice_avatar">Avatar d’avertissement</string>
    <string name="title_activity_choose_sticker">Envoyer un sticker</string>

    <string name="option_send_sticker">Envoyer un sticker</string>
    <string name="no_sticker_application_dialog_content">Vous n\'avez aucun pack de stickers activé pour le moment.

Voulez-vous en ajouter ?</string>

    <string name="settings_deactivate_account_section">Désactiver le compte</string>
    <string name="settings_deactivate_my_account">Désactiver mon compte</string>

    <string name="settings_opt_in_of_analytics">Envoyer des données analytiques</string>
    <string name="settings_opt_in_of_analytics_summary">Riot collecte des données analytiques anonymes pour nous permettre d\'améliorer l\'application.</string>
    <string name="settings_opt_in_of_analytics_prompt">Veuillez autoriser la collecte des données pour nous aider à améliorer Riot.</string>
    <string name="settings_opt_in_of_analytics_ok">Oui, je veux aider !</string>

    <string name="widget_integration_missing_parameter">Un paramètre requis est manquant.</string>
    <string name="widget_integration_invalid_parameter">Un paramètre n\'est pas valide.</string>
    <string name="dialog_user_consent_content">Pour continuer à utiliser le serveur d\'accueil %1$s, vous devez lire et accepter les conditions générales.</string>
    <string name="dialog_user_consent_submit">Voir maintenant</string>

    <string name="deactivate_account_title">Désactiver le compte</string>
    <string name="deactivate_account_content">Votre compte sera inutilisable de façon permanente. Vous ne pourrez plus vous connecter et personne ne pourra se réenregistrer avec le même identifiant d\'utilisateur. Le compte quittera tous les salons auxquels il participe et tous ses détails seront supprimés du serveur d\'identité. <b>Cette action est irréversible. </b>

Désactiver votre compte <b>ne nous fait pas oublier les messages que vous avez envoyés par défaut</b>. Si vous souhaitez que nous oubliions vos messages, cochez la case ci-dessous.

La visibilité des messages dans Matrix est identique à celle des e-mails. Si nous oublions vos messages, cela signifie que les messages que vous avez envoyés ne seront plus partagés avec les nouveaux utilisateurs ou les utilisateurs non enregistrés, mais les utilisateurs enregistrés qui ont déjà accès à ces messages en conserveront leur copie.</string>
    <string name="deactivate_account_delete_checkbox">Veuillez oublier tous les messages que j\'ai envoyé quand mon compte sera désactivé (Avertissement : les futurs utilisateurs verront une version incomplète des conversations)</string>
    <string name="deactivate_account_prompt_password">Pour continuer, veuillez renseigner votre mot de passe :</string>
    <string name="deactivate_account_submit">Désactiver le compte</string>

    <string name="dialog_title_third_party_licences">Licences tierces</string>

    <string name="download">Télécharger</string>
    <string name="speak">Parler</string>
    <string name="clear">Effacer</string>
    <string name="e2e_re_request_encryption_key"><u>Redemander les clés de chiffrement</u> à vos autres appareils.</string>

    <string name="e2e_re_request_encryption_key_sent">Demande de clé envoyée.</string>

    <string name="e2e_re_request_encryption_key_dialog_title">Demande envoyée</string>
    <string name="e2e_re_request_encryption_key_dialog_content">Veuillez lancer Riot sur un autre appareil qui peut déchiffrer le message pour qu\'il puisse envoyer les clés à cet appareil.</string>

    <string name="lock_screen_hint">Tapez ici…</string>

    <string name="option_send_voice">Envoyer votre voix</string>

    <string name="go_on_with">continuer avec…</string>
    <string name="error_no_external_application_found">Désolé, aucune application externe n\'a été trouvée pour effectuer cette action.</string>

    <string name="settings_labs_enable_send_voice">Envoyer des messages vocaux</string>

    <string name="error_empty_field_your_password">Veuillez renseigner votre mot de passe.</string>

    <string name="send_bug_report_description_in_english">Si possible, veuillez écrire la description en anglais.</string>
    <string name="room_participants_action_unignore_prompt">Afficher tous les messages de cet utilisateur ?

Veuillez noter que cette action redémarrera l\'application et pourra prendre un certain temps.</string>
    <string name="room_message_placeholder_reply_to_encrypted">Envoyer une réponse chiffrée…</string>
    <string name="room_message_placeholder_reply_to_not_encrypted">Envoyer une réponse (non chiffrée)…</string>
    <string name="settings_preview_media_before_sending">Prévisualiser le média avant de l\'envoyer</string>

    <string name="settings_without_flair">Vous n\'êtes pour le moment membre d\'aucune communauté.</string>

    <string name="settings_labs_keyboard_options_to_send_message">Utiliser la touche Entrée du clavier pour envoyer un message</string>
    <string name="command_description_emote">Affiche une action</string>
    <string name="command_description_ban_user">Banni l\'utilisateur avec l\'identifiant fourni</string>
    <string name="command_description_unban_user">Révoque le bannissement du l\'utilisateur avec l\'identifiant fourni</string>
    <string name="command_description_op_user">Défini le rang d\'un utilisateur</string>
    <string name="command_description_deop_user">Enlève le rang d\'opérateur de l\'utilisateur avec l\'identifiant fourni</string>
    <string name="command_description_invite_user">Invite l\'utilisateur avec l\'identifiant fourni dans le salon actuel</string>
    <string name="command_description_join_room">Rejoint le salon avec l\'alias fourni</string>
    <string name="command_description_part_room">Quitte le salon</string>
    <string name="command_description_topic">Défini le sujet du salon</string>
    <string name="command_description_kick_user">Expulse l\'utilisateur avec l\'identifiant fourni</string>
    <string name="command_description_nick">Change le surnom affiché</string>
    <string name="command_description_markdown">Markdown activé/désactivé</string>
    <string name="command_description_clear_scalar_token">Pour réparer la gestion des applications Matrix</string>

    <string name="room_tombstone_versioned_description">Ce salon a été remplacé et n\'est plus actif</string>
    <string name="room_tombstone_continuation_link">La conversation continue ici</string>
    <string name="room_tombstone_continuation_description">Ce salon est la suite d\'une autre conversation</string>
    <string name="room_tombstone_predecessor_link">Cliquer ici pour voir les vieux messages</string>

    <string name="missing_permissions_error">En raison de permissions manquantes, cette action n\'est pas possible.</string>
    <plurals name="format_time_s">
        <item quantity="one">%d s</item>
        <item quantity="other">%d s</item>
    </plurals>
    <plurals name="format_time_m">
        <item quantity="one">%d min</item>
        <item quantity="other">%d min</item>
    </plurals>
    <plurals name="format_time_h">
        <item quantity="one">%d h</item>
        <item quantity="other">%d h</item>
    </plurals>
    <plurals name="format_time_d">
        <item quantity="one">%d j</item>
        <item quantity="other">%d j</item>
    </plurals>

    <string name="room_participants_now">%1$s maintenant</string>
    <string name="room_participants_ago">%1$s il y a %2$s</string>

    <string name="room_participants_invite_join_names">"%1$s, "</string>
    <string name="room_participants_invite_join_names_and">%1$s et %2$s</string>
    <string name="room_participants_invite_join_names_combined">%1$s %2$s</string>

    <plurals name="room_details_selected">
        <item quantity="one">%d sélectionné</item>
        <item quantity="other">%d sélectionnés</item>
    </plurals>
    <plurals name="group_members">
        <item quantity="one">%d participant</item>
        <item quantity="other">%d participants</item>
    </plurals>

    <plurals name="group_rooms">
        <item quantity="one">%d salon</item>
        <item quantity="other">%d salons</item>
    </plurals>
    <string name="system_alerts_header">Alertes système</string>

    <string name="resource_limit_exceeded_title">Limite de ressources dépassée</string>
    <string name="resource_limit_contact_action">Contacter l\'administrateur</string>

    <string name="resource_limit_contact_admin">contacter l\'administrateur de votre service</string>

    <string name="resource_limit_soft_default">Ce serveur d\'accueil a dépassé une de ses limites de ressources donc <b>certains utilisateurs ne pourront pas se connecter</b>.</string>
    <string name="resource_limit_hard_default">Ce serveur d\'accueil a dépassé une de ses limites de ressources.</string>

    <string name="resource_limit_soft_mau"> Ce serveur d\'accueil a atteint sa limite mensuelle d\'utilisateurs actifs donc <b>certains utilisateurs ne pourront pas se connecter</b>.</string>
    <string name="resource_limit_hard_mau">Ce serveur d\'accueil a atteint sa limite mensuelle d\'utilisateurs actifs.</string>

    <string name="resource_limit_soft_contact">Veuillez %s pour augmenter cette limite.</string>
    <string name="resource_limit_hard_contact">Veuillez %s pour continuer à utiliser ce service.</string>

    <string name="dialog_title_error">Erreur</string>

    <string name="settings_lazy_loading_title">Charger les membres des salons en différé</string>
    <string name="settings_lazy_loading_description">Améliore les performances en ne chargeant les membres des salons qu\'au premier affichage.</string>
    <string name="error_lazy_loading_not_supported_by_home_server">Votre serveur d\'accueil ne prend pas encore en charge le chargement en différé des membres des salons. Réessayez ultérieurement.</string>

    <string name="unknown_error">Désolé, une erreur est survenue</string>

    <string name="status_theme">Thème Status.im</string>

    <string name="room_sliding_menu_version_x">Version %s</string>
    <string name="encryption_export_notice">Veuillez créer une phrase secrète pour chiffrer les clés exportées. Vous devrez saisir cette même phrase secrète afin de pouvoir importer les clés.</string>
    <string name="passphrase_create_passphrase">Créer la phrase secrète</string>
    <string name="passphrase_passphrase_does_not_match">Les phrases secrètes doivent concorder</string>
    <string name="merged_events_expand">développer</string>
    <string name="merged_events_collapse">réduire</string>

    <string name="settings_info_area_show">Afficher la zone d\'information</string>
    <string name="show_info_area_always">Toujours</string>
    <string name="show_info_area_messages_and_errors">Pour les messages et les erreurs</string>
    <string name="show_info_area_only_errors">Seulement pour les erreurs</string>

    <string name="generic_label">%1$s :</string>
    <string name="generic_label_and_value">%1$s : %2$s</string>
    <string name="plus_x">+%d</string>
    <string name="x_plus">%d+</string>

    <string name="call_anyway">Appeler quand même</string>
    <string name="room_participants_action_kick">Expulser</string>
    <plurals name="room_participants_kick_prompt_msg">
        <item quantity="one" tools:ignore="ImpliedQuantity">Voulez-vous vraiment expulser cet utilisateur de cette discussion ?</item>
        <item quantity="other">Voulez-vous vraiment expulser ces utilisateurs de cette discussion ?</item>
    </plurals>
    <string name="reason_hint">Motif</string>

    <string name="settings_inline_url_preview_summary">Afficher un aperçu des liens dans la discussion quand votre serveur d\'accueil le permet.</string>
    <string name="settings_send_typing_notifs">Envoyer des notifications de saisie</string>
    <string name="settings_send_typing_notifs_summary">Les autres utilisateurs pourront voir que vous êtes en train d\'écrire.</string>
    <string name="settings_send_markdown">Format Markdown</string>
    <string name="settings_send_markdown_summary">Rédiger les messages en utilisant la syntaxe Markdown. Cela permet d\'utiliser des styles avancés comme les astérisques pour afficher du texte en italique.</string>
    <string name="settings_show_read_receipts">Afficher les accusés de réception</string>
    <string name="settings_show_read_receipts_summary">Cliquer sur les accusés de réception pour une liste détaillée.</string>
    <string name="settings_show_join_leave_messages">Afficher les notifications d\'arrivée et de départ</string>
    <string name="settings_show_join_leave_messages_summary">Les invitations, expulsions et bannissements ne sont pas concernés.</string>
    <string name="settings_show_avatar_display_name_changes_messages">Afficher les événements liés au compte</string>
    <string name="settings_show_avatar_display_name_changes_messages_summary">Cela inclut les changements d\'avatar et de nom affiché.</string>
    <string name="settings_password">Mot de passe</string>
    <string name="settings_labs_native_camera_summary">Lancer l\'appareil photo du système plutôt que l\'écran d\'appareil photo personnalisé.</string>
    <string name="settings_labs_enable_send_voice_summary">Cette option nécessite une autre application pour enregistrer les messages.</string>

    <string name="command_problem_with_parameters">La commande « %s » nécessite plus de paramètres, ou certains paramètres ne sont pas corrects.</string>
    <string name="markdown_has_been_enabled">Le Markdown a été activé.</string>
    <string name="markdown_has_been_disabled">Le Markdown a été désactivé.</string>

    <string name="settings_call_category">Appels</string>
    <string name="settings_call_ringtone_use_riot_ringtone">Utiliser la sonnerie par défaut de Riot pour les appels entrants</string>
    <string name="settings_call_ringtone_title">Sonnerie d\'appel entrant</string>
    <string name="settings_call_ringtone_dialog_title">Sélectionner la sonnerie pour les appels :</string>

    <string name="accept">Accepter</string>

    <string name="auth_accept_policies">Veuillez lire et accepter les politiques de ce serveur d\'accueil :</string>

    <string name="encryption_import_room_keys_success">%1$d/%2$d clé(s) importée(s) avec succès.</string>

    <string name="settings_notification_troubleshoot">Résoudre les problèmes de notification</string>
    <string name="settings_troubleshoot_diagnostic">Diagnostics de résolution de problème</string>
    <string name="settings_troubleshoot_diagnostic_run_button_title">Lancer les tests</string>
    <string name="settings_troubleshoot_diagnostic_running_status">"Exécution…  (%1$d sur %2$d)"</string>
    <string name="settings_troubleshoot_diagnostic_success_status">Le diagnostic de base est passé. Si vous ne recevez toujours pas de notifications, veuillez envoyer un rapport d\'anomalie pour nous aider à résoudre le problème.</string>
    <string name="settings_troubleshoot_diagnostic_failure_status_with_quickfix">Au moins un test a échoué, essayez les solutions suggérées.</string>
    <string name="settings_troubleshoot_diagnostic_failure_status_no_quickfix">Au moins un test a échoué, veuillez envoyer un rapport d\'anomalie pour nous aider à résoudre le problème.</string>

    <string name="settings_troubleshoot_test_system_settings_title">Paramètres système.</string>
    <string name="settings_troubleshoot_test_system_settings_success">Les notifications sont activées dans les paramètres système.</string>
    <string name="settings_troubleshoot_test_system_settings_failed">Les notifications sont désactivées dans les paramètres systèmes.
Veuillez vérifier les paramètres système.</string>
    <string name="open_settings">Ouvrir les paramètres</string>

    <string name="settings_troubleshoot_test_account_settings_title">Paramètres du compte.</string>
    <string name="settings_troubleshoot_test_account_settings_success">Les notifications sont activées pour votre compte.</string>
    <string name="settings_troubleshoot_test_account_settings_failed">Les notifications sont désactivées pour votre compte.
Veuillez vérifier les paramètres du compte.</string>
    <string name="settings_troubleshoot_test_account_settings_quickfix">Activer</string>

    <string name="settings_troubleshoot_test_device_settings_title">Paramètres de l\'appareil.</string>
    <string name="settings_troubleshoot_test_device_settings_success">Les notifications sont activées pour cet appareil.</string>
    <string name="settings_troubleshoot_test_device_settings_failed">Les notifications ne sont pas activées pour cet appareil.
Veuillez vérifier les paramètres de Riot.</string>
    <string name="settings_troubleshoot_test_device_settings_quickfix">Activer</string>

    <string name="settings_troubleshoot_test_play_services_title">Vérification des services Google Play</string>
    <string name="settings_troubleshoot_test_play_services_success">L\'APK des services Google Play est disponible et à jour.</string>
    <string name="settings_troubleshoot_test_play_services_failed">Riot utilise les services Google Play pour envoyer les notifications mais ils n\'ont pas l\'air d\'être configurés correctement :
%1$s</string>
    <string name="settings_troubleshoot_test_play_services_quickfix">Réparer les services Google Play</string>

    <string name="settings_troubleshoot_test_fcm_title">Jeton Firebase</string>
    <string name="settings_troubleshoot_test_fcm_success">Le jeton FCM a été récupéré avec succès :
%1$s</string>
    <string name="settings_troubleshoot_test_fcm_failed">Le jeton FCM n\'a pas pu être récupéré :
%1$s</string>

    <string name="settings_troubleshoot_test_token_registration_title">Enregistrement du jeton</string>
    <string name="settings_troubleshoot_test_token_registration_success">Le jeton FCM a été correctement enregistré sur le serveur d\'accueil.</string>
    <string name="settings_troubleshoot_test_token_registration_failed">Le jeton FCM n\'a pas pu être enregistré sur le serveur d\'accueil :
%1$s</string>

    <string name="settings_troubleshoot_test_foreground_service_started_title">Service de notifications</string>
    <string name="settings_troubleshoot_test_foreground_service_startedt_success">Le service de notifications est lancé.</string>
    <string name="settings_troubleshoot_test_foreground_service_started_failed">Le service de notifications n\'est pas lancé.
Essayez de redémarrer l\'application.</string>
    <string name="settings_troubleshoot_test_foreground_service_started_quickfix">Démarrer le service</string>

    <string name="settings_troubleshoot_test_service_restart_title">Redémarrage automatique du service de notifications</string>
    <string name="settings_troubleshoot_test_service_restart_success">Le service a été tué et redémarré automatiquement.</string>
    <string name="settings_troubleshoot_test_service_restart_failed">Le redémarrage du service a échoué</string>

    <string name="settings_troubleshoot_test_service_boot_title">Lancer au démarrage</string>
    <string name="settings_troubleshoot_test_service_boot_success">Le service démarrera quand l\'appareil sera redémarré.</string>
    <string name="settings_troubleshoot_test_service_boot_failed">Le service ne démarrera pas quand l\'appareil sera redémarré, vous ne recevrez pas de notifications tant que Riot n\'aura pas été lancé au moins une fois.</string>
    <string name="settings_troubleshoot_test_service_boot_quickfix">Activer le démarrage au démarrage de l\'appareil</string>

    <string name="settings_troubleshoot_test_bg_restricted_title">Vérifier les restrictions en arrière-plan</string>
    <string name="settings_troubleshoot_test_bg_restricted_success">Les restrictions en arrière-plan sont désactivées pour Riot. Ce test devrait être lancé en utilisant les données mobiles (pas le wi-fi).
%1$s</string>
    <string name="settings_troubleshoot_test_bg_restricted_failed">Les restrictions en arrière-plan sont activées pour Riot.
Le travail qu\'essayera de faire l\'application sera restreint agressivement tant qu\'elle sera en arrière-plan et cela pourra affecter les notifications.
%1$s</string>
    <string name="settings_troubleshoot_test_bg_restricted_quickfix">Désactiver les restrictions</string>

    <string name="settings_troubleshoot_test_battery_title">Optimisation de la batterie</string>
    <string name="settings_troubleshoot_test_battery_success">Riot n\'est pas affecté par l\'optimisation de la batterie.</string>
    <string name="settings_troubleshoot_test_battery_failed">"Si un utilisateur laisse un appareil débranché et immobile pour une longue durée, avec l\'écran éteint, l\'appareil entre dans le mode Doze. Cela empêche les applications d\'accéder au réseau et reporte leurs travaux, synchronisations et alarmes standard. "</string>
    <string name="settings_troubleshoot_test_battery_quickfix">Ignorer l\'optimisation</string>

    <string name="startup_notification_fdroid_battery_optim_title">Connexion en arrière-plan</string>
    <string name="startup_notification_fdroid_battery_optim_message">Riot doit garder une connexion à faible impact en arrière-plan afin d\'avoir des notifications fiables.
Sur l\'écran suivant on vous demandera d\'autoriser Riot à toujours fonctionner en arrière-plan, veuillez accepter.</string>
    <string name="startup_notification_fdroid_battery_optim_button_grant">Donner la permission</string>

    <string name="account_email_error">Une erreur est survenue lors de la vérification de votre adresse e-mail.</string>

    <string name="account_phone_number_error">Une erreur est survenue lors de la vérification de votre numéro de téléphone.</string>
    <string name="account_additional_info">Informations additionnelles : %s</string>

    <string name="no_valid_google_play_services_apk">Aucun APK des services Google Play valide n\'a été trouvé. Les notifications peuvent ne pas fonctionner correctement.</string>

    <string name="store_title">Riot.im - collaboration en équipe libre</string>
    <string name="store_short_description">Bienvenue sur Riot.im : un nouveau monde de communication libre !</string>
    <string name="store_full_description">Riot.im est un environnement de collaboration simple et élégant qui réuni toutes vos conversations et intégrations d’application dans une seule application.

Construit autour de salons de discussion en groupe, Riot.im vous permet de partager des messages, des images, des vidéos et des fichiers — interagissez avec vos outils et accédez à toutes vos communautés sous un même toit. Une seule identité et un seul lieu pour toutes vos équipes : pas besoin de changer de compte, travaillez et discutez avec des personnes de différentes organisations dans des salons privés ou publics : des projets professionnels aux voyages scolaires, Riot.im deviendra le centre de toutes vos discussions !

Maintenant avec le chiffrement de bout en bout !

Les fonctionnalités comprennent :

• Partage instantané de messages, d’images, de vidéos et de fichiers de tous types avec des groupes de toutes les tailles
• Appels voix et vidéo personnels et en conférence via WebRTC
• Chiffrement de bout en bout utilisant Olm (https://matrix.org/git/olm)
• Voyez qui a lu vos messages avec les accusés de lecture
• Communiquez avec des utilisateurs de tout l’écosystème Matrix.org — pas seulement les utilisateurs de Riot.im !
• Découvrez et invitez les utilisateurs par adresse e-mail
• Participez à des salons publics accessibles aux invités
• Hautement évolutif — supporte des centaines de salons et des milliers d’utilisateurs
• Synchronisation complète de l’historique des messages entre plusieurs appareils et navigateurs
• Paramètres de notification configurables précisément et synchronisés entre les appareils
• Recherche infinie dans l’historique de discussion
• Permaliens vers les messages
• Recherche complète de message
• Support des langues avec une écriture de droite à gauche comme l’arabe

Pour les développeurs :
• Riot.im est un client Matrix — construit sur le standard et l’écosystème libre Matrix, qui lui fournit une interopérabilité avec les applications, les serveurs et les intégrations compatibles avec Matrix
• Complètement open source sous Licence Apache — obtenez le code sur https://github.com/vector-im/vector-android. Vos améliorations sont les bienvenues !
• Simplement extensible via l’API ouverte de Client-Serveur Matrix (https://matrix.org/docs/spec)
• Exploitez votre propre serveur ! Vous pouvez utiliser le serveur matrix.org par défaut ou bien utiliser votre propre serveur d’accueil Matrix (par ex. https://matrix.org/docs/projects/server/synapse.html)

Découvrez une collaboration libre et vraiment efficace avec Riot.im !</string>

    <string name="video_call_in_progress">Appel vidéo en cours…</string>

    <string name="store_whats_new">Nous sommes constamment en train de modifier et d\'améliorer Riot.im.
Le journal des modifications peut être consulté ici : %1$s.
Afin d\'être sûr de ne rien manquer, continuez à installer les mises à jour.</string>
    <string name="title_activity_keys_backup_setup">Sauvegarde de clés</string>
    <string name="title_activity_keys_backup_restore">Utiliser la sauvegarde de clés</string>
    <string name="keys_backup_is_not_finished_please_wait">La sauvegarde des clés n\'est pas terminée, veuillez patienter…</string>

    <string name="skip">Passer</string>
    <string name="done">Effectué</string>

    <string name="settings_notification_advanced">Paramètres de notification avancés</string>
    <string name="settings_notification_advanced_summary">Régler l\'importance des notifications par évènement, configurer le son, les led, les vibrations</string>
    <string name="settings_notification_by_event">Importance des notifications par évènement</string>

    <string name="settings_troubleshoot_test_bing_settings_title">Paramètres personnalisés.</string>
    <string name="settings_troubleshoot_test_bing_settings_success_with_warn">Remarquez que certains messages sont réglés pour être silencieux (ils produiront une notification sans son).</string>
    <string name="settings_troubleshoot_test_bing_settings_failed">Certaines notifications sont désactivées dans vos paramètres personnalisés.</string>
    <string name="settings_troubleshoot_test_bing_settings_failed_to_load_rules">Échec du chargement de vos règles personnalisées, veuillez réessayer.</string>
    <string name="settings_troubleshoot_test_bing_settings_quickfix">Vérifier les paramètres</string>

    <string name="settings_troubleshoot_test_fcm_failed_too_many_registration">[%1$s]
Cette erreur est indépendante de Riot et, selon Google, cette erreur indique que l\'appareil a enregistré trop d\'applications avec FCM. Cette erreur ne survient que s\'il y a un nombre d\'applications extrême, et ne devrait donc pas affecter un utilisateur normal.</string>
    <string name="settings_troubleshoot_test_fcm_failed_service_not_available">[%1$s]
Cette erreur est indépendante de Riot. Elle peut survenir pour plusieurs raisons. Cela peut fonctionner si vous réessayez plus tard. Vous pouvez aussi vérifier que le Service Google Play n\'a pas un usage limité de données dans les paramètres système. Cela peut aussi arriver sur une ROM personnalisée.</string>
    <string name="settings_troubleshoot_test_fcm_failed_account_missing">[%1$s]
Cette erreur est indépendante de Riot. Il n\'y pas de compte Google sur l\'appareil. Veuillez ouvrir le gestionnaire de comptes et ajouter un compte Google.</string>
    <string name="settings_troubleshoot_test_fcm_failed_account_missing_quick_fix">Ajouter un compte</string>

    <string name="settings_noisy_notifications_preferences">Configurer les notifications sonores</string>
    <string name="settings_call_notifications_preferences">Configurer les notifications d\'appel</string>
    <string name="settings_silent_notifications_preferences">Configurer les notifications silencieuses</string>
    <string name="settings_system_preferences_summary">Choisir la couleur de la LED, les vibrations, le son…</string>


    <string name="settings_cryptography_manage_keys">Gestion des clés cryptographiques</string>
    <string name="encryption_settings_manage_message_recovery_summary">Gérer la sauvegarde de clés</string>

    <string name="notification_silent">Silencieuse</string>
    <string name="passphrase_empty_error_message">Veuillez saisir une phrase de passe</string>
    <string name="passphrase_passphrase_too_weak">La phrase de passe est trop faible</string>

    <string name="keys_backup_passphrase_not_empty_error_message">Veuillez supprimer la phrase de passe si vous voulez que Riot génère une clé de récupération.</string>
    <string name="keys_backup_no_session_error">Aucune session Matrix n\'est disponible</string>

    <string name="keys_backup_setup_step1_title">Ne perdez jamais vos messages chiffrés</string>
    <string name="keys_backup_setup_step1_description">Les messages dans les salons chiffrés sont sécurisés avec un chiffrement de bout en bout. Seuls vous et le(s) destinataire(s) avez les clés pour lire ces messages.

Sauvegardez vos clés de façon sécurisée pour éviter de les perdre.</string>
    <string name="keys_backup_setup_step2_button_title">Définir la phrase de passe</string>
    <string name="keys_backup_setup_step3_button_title">Terminé</string>
    <string name="keys_backup_setup_step3_copy_button_title">Sauvegarder la clé de récupération</string>
    <string name="keys_backup_setup_step3_save_button_title">Enregistrer dans un fichier</string>
    <string name="recovery_key_export_saved_as_warning">La clé de récupération a bien été enregistrée vers « %s ».

Attention : ce fichier pourrait être supprimé si l\'application est désinstallée.</string>

    <string name="keys_backup_setup_step3_please_make_copy">Veuillez en faire une copie</string>
    <string name="keys_backup_setup_step3_share_intent_chooser_title">Partager la clé de récupération avec…</string>
    <string name="keys_backup_setup_step3_generating_key_status">Génération de la clé de récupération utilisant la phrase de passe. Cette opération peut prendre plusieurs secondes.</string>
    <string name="recovery_key">Clé de récupération</string>
    <string name="unexpected_error">Erreur inattendue</string>
    <string name="keys_backup_setup_backup_started_title">La sauvegarde a commencé</string>
    <string name="keys_backup_setup_backup_started_message">Vos clés de chiffrement sont sauvegardées en arrière-plan vers votre serveur d\'accueil. La sauvegarde initiale peut prendre plusieurs minutes.</string>


    <string name="keys_backup_setup_skip_title">En êtes-vous certain(e) ?</string>
    <string name="keys_backup_setup_skip_msg">Vous pourriez perdre l’accès vos messages si vous vous déconnectez ou si vous perdez votre appareil.</string>

    <string name="keys_backup_restore_is_getting_backup_version">Récupération de la version de la sauvegarde…</string>
    <string name="keys_backup_restore_with_passphrase">Utilisez votre phrase de passe de récupération pour déverrouiller l\'historique de vos messages chiffrés</string>
    <string name="keys_backup_restore_use_recovery_key">utiliser votre clé de récupération</string>
    <string name="keys_backup_restore_with_passphrase_helper_with_link">Si vous ne connaissez pas votre phrase de passe de récupération, vous pouvez %s.</string>

    <string name="keys_backup_restore_with_recovery_key">Utilisez votre clé de récupération pour déverrouiller l\'historique de vos messages chiffrés</string>
    <string name="keys_backup_restore_key_enter_hint">Saisir la clé de récupération</string>

    <string name="keys_backup_restore_setup_recovery_key">Récupération des messages</string>

    <string name="keys_backup_restore_with_key_helper">Vous avez perdu votre clé de récupération ? Vous pouvez en configurer une autre dans les paramètres.</string>
    <string name="keys_backup_passphrase_error_decrypt">La sauvegarde n\'a pas pu être déchiffrée avec cette phrase de passe. Veuillez vérifier que vous avez saisi la bonne phrase de passe de récupération.</string>
    <string name="network_error_please_check_and_retry">Erreur de réseau : veuillez vérifier votre connexion et réessayer.</string>

    <string name="keys_backup_restoring_waiting_message">Restauration de la sauvegarde…</string>
    <string name="keys_backup_unlock_button">Déverrouiller l\'historique</string>
    <string name="keys_backup_recovery_code_empty_error_message">Veuillez saisir une clé de récupération</string>
    <string name="keys_backup_recovery_code_error_decrypt">La sauvegarde n\'a pas pu être déchiffrée avec cette clé de récupération : veuillez vérifier que vous avez saisi la bonne clé de récupération.</string>

    <string name="keys_backup_restore_success_title">Sauvegarde restaurée %s !</string>
    <string name="keys_backup_restore_success_description">%1$d clés de session restaurées et %2$d nouvelles clés ajoutées qui étaient inconnues à cet appareil</string>
    <plurals name="keys_backup_restore_success_description_part1">
        <item quantity="one">Sauvegarde restaurée avec %d clé.</item>
        <item quantity="other">Sauvegarde restaurée avec %d clés.</item>
    </plurals>
    <plurals name="keys_backup_restore_success_description_part2">
        <item quantity="one">%d nouvelle clé a été ajoutée à cet appareil.</item>
        <item quantity="other">%d nouvelles clés ont été ajoutées à cet appareil.</item>
    </plurals>

    <string name="keys_backup_get_version_error">Échec de récupération de la dernière version des clés de récupération (%s).</string>
    <string name="keys_backup_no_keysbackup_sdk_error">La cryptographie de la session n\'est pas activée</string>


    <string name="keys_backup_settings_restore_backup_button">Restaurer</string>
    <string name="keys_backup_settings_delete_backup_button">Supprimer</string>

    <string name="keys_backup_settings_status_ok">La sauvegarde de clés a été correctement configurée pour cet appareil.</string>
    <string name="keys_backup_settings_status_ko">La sauvegarde de clés n\'est pas activée sur cet appareil.</string>
    <string name="keys_backup_settings_status_not_setup">Vos clés ne sont pas sauvegardées depuis cet appareil.</string>


    <string name="keys_backup_settings_signature_from_unknown_device">La sauvegarde a une signature d\'un appareil inconnu ayant pour identifiant %s.</string>
    <string name="keys_backup_settings_valid_signature_from_this_device">La sauvegarde a une signature valide de cet appareil.</string>
    <string name="keys_backup_settings_valid_signature_from_verified_device">La sauvegarde a une signature valide de l\'appareil vérifié %s.</string>
    <string name="keys_backup_settings_valid_signature_from_unverified_device">La sauvegarde a une signature valide de l\'appareil non vérifié %s</string>
    <string name="keys_backup_settings_invalid_signature_from_verified_device">La sauvegarde a une signature non valide de l\'appareil vérifié %s</string>
    <string name="keys_backup_settings_invalid_signature_from_unverified_device">La sauvegarde a une signature non valide de l\'appareil non vérifié %s</string>
    <string name="keys_backup_get_trust_error">Échec de la récupération des informations de confiance de la sauvegarde (%s).</string>

<<<<<<< HEAD
    <string name="keys_backup_settings_unverifiable_device">Pour utiliser la sauvegarde de clés sur cet appareil, fournissez votre phrase de passe ou votre clé de récupération maintenant.</string>
    <string name="keys_backup_settings_verify_device_now">Pour utiliser la sauvegarde de clés sur cet appareil, vérifiez l\'appareil [%s] maintenant.</string>
=======
    <string name="keys_backup_settings_untrusted_backup">Pour utiliser la récupération de messages sécurisée sur cet appareil, fournissez votre phrase de passe ou votre clé de récupération maintenant.</string>
>>>>>>> 84ac1b40
    <string name="keys_backup_settings_deleting_backup">Suppression de la sauvegarde…</string>
    <string name="keys_backup_settings_delete_backup_error">Échec lors de la suppression de la sauvegarde (%s)</string>

    <string name="keys_backup_settings_delete_confirm_title">Supprimer la sauvegarde</string>
    <string name="keys_backup_settings_delete_confirm_message">Supprimer les clés de chiffrement sauvegardées sur le serveur ? Vous ne pourrez plus utiliser votre clé de récupération pour lire l\'historique des messages chiffrés.</string>

<string name="sign_out_bottom_sheet_warning_no_backup">Vous perdrez vos messages chiffrés si vous vous déconnectez maintenant</string>
    <string name="sign_out_bottom_sheet_warning_backing_up">Sauvegarde de clés en cours. Si vous vous déconnectez maintenant, vous perdrez accès à vos messages chiffrés.</string>
    <string name="sign_out_bottom_sheet_warning_backup_not_active">La sauvegarde de clés sécurisées devrait être activée sur tous vos appareils pour éviter de perdre l’accès à vos messages chiffrés.</string>
    <string name="sign_out_bottom_sheet_dont_want_secure_messages">Je ne veux pas de mes messages chiffrés</string>
    <string name="sign_out_bottom_sheet_backing_up_keys">Sauvegarde de clés…</string>
    <string name="keys_backup_activate">Utiliser la sauvegarde de clés</string>
    <string name="are_you_sure">En êtes-vous sûr(e) ?</string>
    <string name="backup">Sauvegarder</string>
    <string name="sign_out_bottom_sheet_will_lose_secure_messages">Vous n\'aurez plus accès à vos messages chiffrés, sauf si vous sauvegardez vos clés avant de vous déconnecter.</string>

    <string name="stay">Rester</string>
    <string name="abort">Annuler</string>

    <string name="action_sign_out_confirmation_simple">Voulez-vous vraiment vous déconnecter ?</string>
    <string name="settings_data_save_mode_summary">Le mode d\'économie de données utilise un filtre spécifique qui ignore les notifications de présence et de saisie.</string>

    <string name="room_settings_addresses_e2e_encryption_enable_encryption">Activer le chiffrement</string>

    <string name="encryption_message_recovery">Récupération des messages chiffrés</string>
    <string name="error_empty_field_enter_user_name">Veuillez renseigner un nom d\'utilisateur.</string>
    <string name="keys_backup_setup">Commencer à utiliser la sauvegarde de clés</string>
    <string name="keys_backup_setup_step1_advanced">(Avancé)</string>
    <string name="keys_backup_setup_step1_manual_export">Exporter les clés manuellement</string>

    <string name="keys_backup_setup_step2_text_title">Protégez votre sauvegarde avec une phrase de passe.</string>
    <string name="keys_backup_setup_step2_text_description">Nous conserverons une copie chiffrée de vos clés sur notre serveur. Protégez votre sauvegarde avec une phrase de passe pour la sécuriser.

Pour une sécurité maximale, elle devrait être différente du mot de passe de votre compte.</string>
    <string name="keys_backup_setup_creating_backup">Création de la sauvegarde</string>
    <string name="keys_backup_setup_step1_recovery_key_alternative">Ou protégez votre sauvegarde avec une clé de récupération, en la conservant en lieu sûr.</string>
    <string name="keys_backup_setup_step2_skip_button_title">(Avancé) Configurer une clé de récupération</string>
    <string name="keys_backup_setup_step3_success_title">Bien joué !</string>
    <string name="keys_backup_setup_step3_text_line1">Vos clés sont en cours de sauvegarde.</string>
    <string name="keys_backup_setup_step3_text_line2">Votre clé de récupération est une mesure de précaution. Vous pouvez l\'utiliser pour restaurer l\'accès à vos messages chiffrés si vous oubliez votre phrase de passe.
Conservez votre clé de récupération en lieu sûr, comme un gestionnaire de mots de passe (ou un coffre-fort)</string>
    <string name="keys_backup_setup_step3_text_line2_no_passphrase">Conservez votre clé de récupération dans un endroit sûr, comme un gestionnaire de mots de passe (ou un coffre-fort)</string>
    <string name="keys_backup_setup_step3_button_title_no_passphrase">J\'ai fait une copie</string>
    <string name="keys_backup_setup_step3_share_recovery_file">Partager</string>
    <string name="keys_backup_banner_setup_line1">Ne perdez jamais vos messages chiffrés</string>
    <string name="keys_backup_banner_setup_line2">Commencer à utiliser la sauvegarde de clés</string>

    <string name="keys_backup_banner_recover_line1">Ne perdez jamais vos messages chiffrés</string>
    <string name="keys_backup_banner_recover_line2">Utiliser la sauvegarde de clés</string>

    <string name="keys_backup_banner_update_line1">Nouvelles clés de messages chiffrés</string>
    <string name="keys_backup_banner_update_line2">Gérer la sauvegarde de clés</string>

    <string name="keys_backup_banner_in_progress">Sauvegarde de clés…</string>

    <string name="keys_backup_info_keys_all_backup_up">Toutes les clés sont sauvegardées</string>
    <plurals name="keys_backup_info_keys_backing_up">
	<item quantity="one">Sauvegarde d’%d clé…</item>
	<item quantity="other">Sauvegarde de %d clés…</item>
</plurals>

    <string name="keys_backup_info_title_version">Version</string>
    <string name="keys_backup_info_title_algorithm">Algorithme</string>
    <string name="keys_backup_info_title_signature">Signature</string>

</resources><|MERGE_RESOLUTION|>--- conflicted
+++ resolved
@@ -1315,12 +1315,6 @@
     <string name="keys_backup_settings_invalid_signature_from_unverified_device">La sauvegarde a une signature non valide de l\'appareil non vérifié %s</string>
     <string name="keys_backup_get_trust_error">Échec de la récupération des informations de confiance de la sauvegarde (%s).</string>
 
-<<<<<<< HEAD
-    <string name="keys_backup_settings_unverifiable_device">Pour utiliser la sauvegarde de clés sur cet appareil, fournissez votre phrase de passe ou votre clé de récupération maintenant.</string>
-    <string name="keys_backup_settings_verify_device_now">Pour utiliser la sauvegarde de clés sur cet appareil, vérifiez l\'appareil [%s] maintenant.</string>
-=======
-    <string name="keys_backup_settings_untrusted_backup">Pour utiliser la récupération de messages sécurisée sur cet appareil, fournissez votre phrase de passe ou votre clé de récupération maintenant.</string>
->>>>>>> 84ac1b40
     <string name="keys_backup_settings_deleting_backup">Suppression de la sauvegarde…</string>
     <string name="keys_backup_settings_delete_backup_error">Échec lors de la suppression de la sauvegarde (%s)</string>
 
