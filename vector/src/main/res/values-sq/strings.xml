--- conflicted
+++ resolved
@@ -42,11 +42,6 @@
     <string name="rename">Riemërtojeni</string>
     <string name="report_content">Raportoni lëndë</string>
     <string name="active_call">Thirrje aktive</string>
-<<<<<<< HEAD
-    <string name="ongoing_conference_call_voice">Zë</string>
-    <string name="ongoing_conference_call_video">Video</string>
-=======
->>>>>>> c4694c6d
     <string name="cannot_start_call">S’fillohet dot thirrja, ju lutemi, riprovoni më vonë</string>
     <string name="missing_permissions_title_to_start_conf_call">S’fillohet dot thirrja</string>
     <string name="device_information">Të dhëna pajisjeje</string>
@@ -736,14 +731,9 @@
     <string name="x_plus">%d+</string>
 
     <string name="notification_listening_for_events">Po përgjohet për akte</string>
-<<<<<<< HEAD
-    <string name="ongoing_conference_call">Thirrje nga konferencë. Merrni pjesë me:
-\n Zë ose Video</string>
-=======
     <string name="ongoing_conference_call">Thirrje konference që po zhvillohet.\nMerrni pjesë me %1$s ose %2$s.</string>
     <string name="ongoing_conference_call_voice">zë</string>
     <string name="ongoing_conference_call_video">video</string>
->>>>>>> c4694c6d
     <string name="missing_permissions_to_start_conf_call">Ju duhen leje për ftesa, që të nisni një konferencë në këtë dhomë</string>
     <string name="bottom_action_favourites">Të parapëlqyer</string>
     <string name="no_contact_access_placeholder">S’e lejuat Riot-i të hyjë në kontaktet tuaja vendore</string>
