--- conflicted
+++ resolved
@@ -18,10 +18,7 @@
 package im.vector.services;
 
 import android.annotation.SuppressLint;
-<<<<<<< HEAD
 import android.app.AlarmManager;
-=======
->>>>>>> 6f43786d
 import android.app.Notification;
 import android.app.NotificationManager;
 import android.app.PendingIntent;
@@ -32,13 +29,9 @@
 import android.os.Handler;
 import android.os.IBinder;
 import android.os.PowerManager;
-<<<<<<< HEAD
 import android.os.SystemClock;
-import android.support.v4.app.NotificationCompat;
-=======
 import android.support.v7.app.NotificationCompat;
 import android.support.v4.app.NotificationManagerCompat;
->>>>>>> 6f43786d
 import android.text.TextUtils;
 
 import org.matrix.androidsdk.crypto.data.MXDeviceInfo;
@@ -929,69 +922,9 @@
             return;
         }
 
-<<<<<<< HEAD
-        boolean isInvitationEvent = false;
-
-        EventDisplay eventDisplay = new EventDisplay(getApplicationContext(), event, roomState);
-        eventDisplay.setPrependMessagesWithAuthor(false);
-        String body = eventDisplay.getTextualDisplay().toString();
-
-        if (TextUtils.isEmpty(body)) {
-            Log.e(LOG_TAG, "prepareNotification : the event " + event.eventId + " cannot be displayed");
-            return;
-        }
-
-        if (Event.EVENT_TYPE_STATE_ROOM_MEMBER.equals(event.getType())) {
-            try {
-                isInvitationEvent = "invite".equals(event.getContentAsJsonObject().getAsJsonPrimitive("membership").getAsString());
-            } catch (Exception e) {
-                Log.e(LOG_TAG, "prepareNotification : invitation parsing failed");
-            }
-        }
-
-        String from = "";
-        Bitmap largeBitmap = null;
-
-        // when the event is an invitation one
-        // don't check if the sender ID is known because the members list are not yet downloaded
-        if (!isInvitationEvent) {
-            RoomMember member = room.getMember(senderID);
-
-            // invalid member
-            if (null == member) {
-                return;
-            }
-
-            from = member.getName();
-
-            // is there any avatar url
-            if (!TextUtils.isEmpty(member.getAvatarUrl())) {
-                int size = getApplicationContext().getResources().getDimensionPixelSize(R.dimen.profile_avatar_size);
-
-                // check if the thumbnail is already downloaded
-                File f = session.getMediasCache().thumbnailCacheFile(member.getAvatarUrl(), size);
-
-                if (null != f) {
-                    BitmapFactory.Options options = new BitmapFactory.Options();
-                    options.inPreferredConfig = Bitmap.Config.ARGB_8888;
-                    try {
-                        largeBitmap = BitmapFactory.decodeFile(f.getPath(), options);
-                    } catch (OutOfMemoryError oom) {
-                        Log.e(LOG_TAG, "decodeFile failed with an oom");
-                    }
-                } else {
-                    session.getMediasCache().loadAvatarThumbnail(session.getHomeserverConfig(), new ImageView(getApplicationContext()), member.getAvatarUrl(), size);
-                }
-            }
-        }
-
-        if (null == largeBitmap) {
-            largeBitmap = VectorUtils.getAvatar(getApplicationContext(), VectorUtils.getAvatarColor(senderID), TextUtils.isEmpty(from) ? senderID : from, true);
-=======
         // define a bing rule if it is not provided
         if (null == bingRule) {
             bingRule = mDefaultBingRule;
->>>>>>> 6f43786d
         }
 
         mPendingNotifications.put(event.eventId, new NotificationUtils.NotifiedEvent(event.roomId, event.eventId, bingRule));
