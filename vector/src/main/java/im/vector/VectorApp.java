--- conflicted
+++ resolved
@@ -211,16 +211,6 @@
         mActivityTransitionTimer = null;
         mActivityTransitionTimerTask = null;
 
-<<<<<<< HEAD
-=======
-        try {
-            PackageInfo packageInfo = getPackageManager().getPackageInfo(getPackageName(), 0);
-            VERSION_BUILD = packageInfo.versionCode;
-        } catch (PackageManager.NameNotFoundException e) {
-            Log.e(LOG_TAG, "fails to retrieve the package info " + e.getMessage(), e);
-        }
-
->>>>>>> 1e1d871a
         VECTOR_VERSION_STRING = Matrix.getInstance(this).getVersion(true, true);
         // not the first launch
         if (null != Matrix.getInstance(this).getDefaultSession()) {
@@ -1091,28 +1081,15 @@
     /**
      * Send session custom variables
      */
-
     private void visitSessionVariables() {
         mAppAnalytics.visitVariable(1, "App Platform", "Android Platform");
         mAppAnalytics.visitVariable(2, "App Version", BuildConfig.VERSION_NAME);
         mAppAnalytics.visitVariable(4, "Chosen Language", getApplicationLocale().toString());
 
-<<<<<<< HEAD
         final MXSession session = Matrix.getInstance(this).getDefaultSession();
         if (session != null) {
             mAppAnalytics.visitVariable(7, "Homeserver URL", session.getHomeServerConfig().getHomeserverUri().toString());
             mAppAnalytics.visitVariable(8, "Identity Server URL", session.getHomeServerConfig().getIdentityServerUri().toString());
-=======
-                if (null != Matrix.getInstance(this).getDefaultSession()) {
-                    MXSession session = Matrix.getInstance(this).getDefaultSession();
-
-                    visitVariables(trackMe, 7, "Homeserver URL", session.getHomeServerConfig().getHomeserverUri().toString());
-                    visitVariables(trackMe, 8, "Identity Server URL", session.getHomeServerConfig().getIdentityServerUri().toString());
-                }
-            } catch (Throwable t) {
-                Log.e(LOG_TAG, "## getPiwikTracker() : newTracker failed " + t.getMessage(), t);
-            }
->>>>>>> 1e1d871a
         }
     }
 
@@ -1121,52 +1098,18 @@
      *
      * @param activity the new activity
      */
-
     private void onNewScreen(Activity activity) {
-<<<<<<< HEAD
         final String screenPath = "/android/" + Matrix.getApplicationName()
                 + "/" + getString(R.string.flavor_description)
                 + "/" + BuildConfig.VERSION_NAME
                 + "/" + activity.getClass().getName().replace(".", "/");
         mAppAnalytics.trackScreen(screenPath, null);
-=======
-        if (PreferencesManager.useAnalytics(this)) {
-            Tracker tracker = getPiwikTracker();
-            if (null != tracker) {
-                try {
-                    TrackHelper.Screen screen = TrackHelper.track().screen("/android/" + Matrix.getApplicationName()
-                            + "/" + getString(R.string.flavor_description)
-                            + "/" + SHORT_VERSION
-                            + "/" + activity.getClass().getName().replace(".", "/"));
-                    addCustomVariables(screen).with(tracker);
-                } catch (Throwable t) {
-                    Log.e(LOG_TAG, "## onNewScreen() : failed " + t.getMessage(), t);
-                }
-            }
-        }
->>>>>>> 1e1d871a
-    }
-
+    }
 
     /**
      * The application is paused.
      */
-
     private void onAppPause() {
-<<<<<<< HEAD
         mAppAnalytics.forceDispatch();
-=======
-        if (PreferencesManager.useAnalytics(this)) {
-            Tracker tracker = getPiwikTracker();
-            if (null != tracker) {
-                try {
-                    // force to send the pending actions
-                    tracker.dispatch();
-                } catch (Throwable t) {
-                    Log.e(LOG_TAG, "## onAppPause() : failed " + t.getMessage(), t);
-                }
-            }
-        }
->>>>>>> 1e1d871a
     }
 }