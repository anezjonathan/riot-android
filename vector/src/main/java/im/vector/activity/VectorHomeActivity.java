--- conflicted
+++ resolved
@@ -394,13 +394,9 @@
     @Override
     public void onDestroy() {
         super.onDestroy();
-<<<<<<< HEAD
-        if ((null!=mSession) && mSession.isAlive()) {
-=======
 
         // GA issue : mSession was null
         if ((null != mSession) && mSession.isAlive()) {
->>>>>>> da0a00d8
             mSession.getDataHandler().removeListener(mLiveEventListener);
 
             if (null != mSession.mCallsManager) {
