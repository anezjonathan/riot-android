/*
 * Copyright 2014 OpenMarket Ltd
 * Copyright 2017 Vector Creations Ltd
 *
 * Licensed under the Apache License, Version 2.0 (the "License");
 * you may not use this file except in compliance with the License.
 * You may obtain a copy of the License at
 *
 *     http://www.apache.org/licenses/LICENSE-2.0
 *
 * Unless required by applicable law or agreed to in writing, software
 * distributed under the License is distributed on an "AS IS" BASIS,
 * WITHOUT WARRANTIES OR CONDITIONS OF ANY KIND, either express or implied.
 * See the License for the specific language governing permissions and
 * limitations under the License.
 */

package im.vector.activity;

import android.app.AlertDialog;
import android.content.BroadcastReceiver;
import android.content.Context;
import android.content.DialogInterface;
import android.content.Intent;
import android.content.IntentFilter;
import android.content.SharedPreferences;
import android.net.Uri;
import android.os.Bundle;
import android.preference.PreferenceManager;
import android.support.annotation.NonNull;
import android.support.design.widget.BottomNavigationView;
import android.support.design.widget.FloatingActionButton;
import android.support.design.widget.NavigationView;
import android.support.design.widget.TextInputEditText;
import android.support.v4.app.Fragment;
import android.support.v4.app.FragmentManager;
import android.support.v4.view.GravityCompat;
import android.support.v4.widget.DrawerLayout;
import android.support.v7.app.ActionBarDrawerToggle;
import android.support.v7.app.AppCompatActivity;
import android.support.v7.widget.Toolbar;
import android.text.Editable;
import android.text.TextUtils;
import android.text.TextWatcher;
import android.view.KeyEvent;
import android.view.Menu;
import android.view.MenuItem;
import android.view.View;
import android.view.inputmethod.EditorInfo;
import android.view.inputmethod.InputMethodManager;
import android.widget.Button;
import android.widget.EditText;
import android.widget.ImageView;
import android.widget.TextView;
import android.widget.Toast;

import org.matrix.androidsdk.MXSession;
import org.matrix.androidsdk.call.IMXCall;
import org.matrix.androidsdk.crypto.data.MXDeviceInfo;
import org.matrix.androidsdk.crypto.data.MXUsersDevicesMap;
import org.matrix.androidsdk.data.MyUser;
import org.matrix.androidsdk.data.Room;
<<<<<<< HEAD
import org.matrix.androidsdk.data.RoomPreviewData;
=======
import org.matrix.androidsdk.data.RoomState;
>>>>>>> 1d113311
import org.matrix.androidsdk.data.RoomSummary;
import org.matrix.androidsdk.listeners.MXEventListener;
import org.matrix.androidsdk.rest.callback.ApiCallback;
import org.matrix.androidsdk.rest.callback.SimpleApiCallback;
import org.matrix.androidsdk.rest.model.Event;
import org.matrix.androidsdk.rest.model.MatrixError;
import org.matrix.androidsdk.util.EventUtils;
import org.matrix.androidsdk.util.Log;

import java.util.ArrayList;
import java.util.Collection;
import java.util.Collections;
import java.util.HashMap;
import java.util.List;
import java.util.Map;
import java.util.Timer;
import java.util.TimerTask;

import butterknife.BindView;
import butterknife.ButterKnife;
import butterknife.OnEditorAction;
import butterknife.OnTextChanged;
import im.vector.Matrix;
import im.vector.MyPresenceManager;
import im.vector.PublicRoomsManager;
import im.vector.R;
import im.vector.VectorApp;
import im.vector.ViewedRoomTracker;
import im.vector.fragments.AbsHomeFragment;
import im.vector.fragments.FavouritesFragment;
import im.vector.fragments.PeopleFragment;
import im.vector.fragments.RoomsFragment;
import im.vector.fragments.VectorRecentsListFragment;
import im.vector.ga.GAHelper;
import im.vector.receiver.VectorUniversalLinkReceiver;
import im.vector.services.EventStreamService;
import im.vector.util.BugReporter;
import im.vector.util.RoomUtils;
import im.vector.util.VectorCallSoundManager;
import im.vector.util.VectorUtils;
import im.vector.view.VectorPendingCallView;

/**
 * Displays the main screen of the app, with rooms the user has joined and the ability to create
 * new rooms.
 */
public class VectorHomeActivity extends AppCompatActivity {

    private static final String LOG_TAG = VectorHomeActivity.class.getSimpleName();

    // shared instance
    // only one instance of VectorHomeActivity should be used.
    private static VectorHomeActivity sharedInstance = null;

    public static final String EXTRA_JUMP_TO_ROOM_PARAMS = "VectorHomeActivity.EXTRA_JUMP_TO_ROOM_PARAMS";

    // jump to a member details sheet
    public static final String EXTRA_MEMBER_ID = "VectorHomeActivity.EXTRA_MEMBER_ID";

    // there are two ways to open an external link
    // 1- EXTRA_UNIVERSAL_LINK_URI : the link is opened as soon there is an event check processed (application is launched when clicking on the URI link)
    // 2- EXTRA_JUMP_TO_UNIVERSAL_LINK : do not wait that an event chunk is processed.
    public static final String EXTRA_JUMP_TO_UNIVERSAL_LINK = "VectorHomeActivity.EXTRA_JUMP_TO_UNIVERSAL_LINK";
    public static final String EXTRA_WAITING_VIEW_STATUS = "VectorHomeActivity.EXTRA_WAITING_VIEW_STATUS";

    // call management
    // the home activity is launched to start a call.
    public static final String EXTRA_CALL_SESSION_ID = "VectorHomeActivity.EXTRA_CALL_SESSION_ID";
    public static final String EXTRA_CALL_ID = "VectorHomeActivity.EXTRA_CALL_ID";
    public static final String EXTRA_CALL_UNKNOWN_DEVICES = "VectorHomeActivity.EXTRA_CALL_UNKNOWN_DEVICES";

    // the home activity is launched in shared files mode
    // i.e the user tries to send several files with VECTOR
    public static final String EXTRA_SHARED_INTENT_PARAMS = "VectorHomeActivity.EXTRA_SHARED_INTENT_PARAMS";

    public static final boolean WAITING_VIEW_STOP = false;
    public static final boolean WAITING_VIEW_START = true;

    public static final String BROADCAST_ACTION_STOP_WAITING_VIEW = "im.vector.activity.ACTION_STOP_WAITING_VIEW";

    private static final String TAG_FRAGMENT_HOME = "TAG_FRAGMENT_HOME";
    private static final String TAG_FRAGMENT_FAVOURITES = "TAG_FRAGMENT_FAVOURITES";
    private static final String TAG_FRAGMENT_PEOPLE = "TAG_FRAGMENT_PEOPLE";
    private static final String TAG_FRAGMENT_ROOMS = "TAG_FRAGMENT_ROOMS";

    // Key used to restore the proper fragment after orientation change
    private static final String CURRENT_MENU_ID = "CURRENT_MENU_ID";

    // switch to a room activity
    private Map<String, Object> mAutomaticallyOpenedRoomParams = null;

    private Uri mUniversalLinkToOpen = null;

    private String mMemberIdToOpen = null;

    @BindView(R.id.listView_spinner_views)
    View mWaitingView;

    private Timer mRoomCreationViewTimer = null;

    @BindView(R.id.floating_action_button)
    FloatingActionButton mFloatingActionButton;

    private MXEventListener mEventsListener;
    private MXEventListener mLiveEventListener;

    private AlertDialog.Builder mUseGAAlert;

    // when a member is banned, the session must be reloaded
    public static boolean mClearCacheRequired = false;

    // sliding menu management
    private int mSlidingMenuIndex = -1;

    private MXSession mSession;

    @BindView(R.id.home_toolbar)
    Toolbar mToolbar;
    @BindView(R.id.drawer_layout)
    DrawerLayout mDrawerLayout;
    @BindView(R.id.bottom_navigation)
    BottomNavigationView mBottomNavigationView;

    // calls
    @BindView(R.id.listView_pending_callview)
    VectorPendingCallView mVectorPendingCallView;

    @BindView(R.id.home_recents_sync_in_progress)
    View mSyncInProgressView;

    @BindView(R.id.filter_input)
    EditText mFilterInput;

    private boolean mStorePermissionCheck = false;

    // manage the previous first displayed item
    private static int mScrollToIndex = -1;

    // a shared files intent is waiting the store init
    private Intent mSharedFilesIntent = null;

    private final BroadcastReceiver mBrdRcvStopWaitingView = new BroadcastReceiver() {
        @Override
        public void onReceive(Context context, Intent intent) {
            stopWaitingView();
        }
    };

    private FragmentManager mFragmentManager;

    // The current item selected (bottom navigation)
    private int mCurrentMenuId;

    private List<Room> mDirectChatInvitations;
    private List<Room> mRoomInvitations;

     /*
     * *********************************************************************************************
     * Static methods
     * *********************************************************************************************
     */

    /**
     * @return the current instance
     */
    public static VectorHomeActivity getInstance() {
        return sharedInstance;
    }

    /*
     * *********************************************************************************************
     * Activity lifecycle
     * *********************************************************************************************
     */

    @Override
    protected void onCreate(Bundle savedInstanceState) {
        super.onCreate(savedInstanceState);
        setContentView(R.layout.activity_home);
        ButterKnife.bind(this);

        mFragmentManager = getSupportFragmentManager();

        if (CommonActivityUtils.shouldRestartApp(this)) {
            Log.e(LOG_TAG, "Restart the application.");
            CommonActivityUtils.restartApp(this);
            return;
        }

        if (CommonActivityUtils.isGoingToSplash(this)) {
            Log.d(LOG_TAG, "onCreate : Going to splash screen");
            return;
        }

        sharedInstance = this;

        setupNavigation();

        mSession = Matrix.getInstance(this).getDefaultSession();

        // track if the application update
        SharedPreferences preferences = PreferenceManager.getDefaultSharedPreferences(this);
        int version = preferences.getInt("VERSION_BUILD", 0);

        if (version != VectorApp.VERSION_BUILD) {
            Log.d(LOG_TAG, "The application has been updated from version " + version + " to version " + VectorApp.VERSION_BUILD);

            // TODO add some dedicated actions here

            SharedPreferences.Editor editor = preferences.edit();
            editor.putInt("VERSION_BUILD", VectorApp.VERSION_BUILD);
            editor.commit();
        }

        // process intent parameters
        final Intent intent = getIntent();

        if (intent.hasExtra(EXTRA_CALL_SESSION_ID) && intent.hasExtra(EXTRA_CALL_ID)) {
            startCall(intent.getStringExtra(EXTRA_CALL_SESSION_ID), intent.getStringExtra(EXTRA_CALL_ID), (MXUsersDevicesMap<MXDeviceInfo>) intent.getSerializableExtra(EXTRA_CALL_UNKNOWN_DEVICES));
            intent.removeExtra(EXTRA_CALL_SESSION_ID);
            intent.removeExtra(EXTRA_CALL_ID);
            intent.removeExtra(EXTRA_CALL_UNKNOWN_DEVICES);
        }

        // the activity could be started with a spinner
        // because there is a pending action (like universalLink processing)
        if (intent.getBooleanExtra(EXTRA_WAITING_VIEW_STATUS, WAITING_VIEW_STOP)) {
            showWaitingView();
        } else {
            stopWaitingView();
        }
        intent.removeExtra(EXTRA_WAITING_VIEW_STATUS);

        mAutomaticallyOpenedRoomParams = (Map<String, Object>) intent.getSerializableExtra(EXTRA_JUMP_TO_ROOM_PARAMS);
        intent.removeExtra(EXTRA_JUMP_TO_ROOM_PARAMS);

        mUniversalLinkToOpen = intent.getParcelableExtra(EXTRA_JUMP_TO_UNIVERSAL_LINK);
        intent.removeExtra(EXTRA_JUMP_TO_UNIVERSAL_LINK);

        mMemberIdToOpen = intent.getStringExtra(EXTRA_MEMBER_ID);
        intent.removeExtra(EXTRA_MEMBER_ID);

        // the home activity has been launched with an universal link
        if (intent.hasExtra(VectorUniversalLinkReceiver.EXTRA_UNIVERSAL_LINK_URI)) {
            Log.d(LOG_TAG, "Has an universal link");
            handleUniversalLink(intent);
        } else {
            Log.d(LOG_TAG, "create with no universal link");
        }

        if (intent.hasExtra(EXTRA_SHARED_INTENT_PARAMS)) {
            final Intent sharedFilesIntent = intent.getParcelableExtra(EXTRA_SHARED_INTENT_PARAMS);

            if (mSession.getDataHandler().getStore().isReady()) {
                this.runOnUiThread(new Runnable() {
                    @Override
                    public void run() {
                        CommonActivityUtils.sendFilesTo(VectorHomeActivity.this, sharedFilesIntent);
                    }
                });
            } else {
                mSharedFilesIntent = sharedFilesIntent;
            }

            // ensure that it should be called once
            intent.removeExtra(EXTRA_SHARED_INTENT_PARAMS);
        }

        // check if  there is some valid session
        // the home activity could be relaunched after an application crash
        // so, reload the sessions before displaying the history
        Collection<MXSession> sessions = Matrix.getMXSessions(VectorHomeActivity.this);
        if (sessions.size() == 0) {
            Log.e(LOG_TAG, "Weird : onCreate : no session");

            if (null != Matrix.getInstance(this).getDefaultSession()) {
                Log.e(LOG_TAG, "No loaded session : reload them");
                // start splash activity and stop here
                startActivity(new Intent(VectorHomeActivity.this, SplashActivity.class));
                VectorHomeActivity.this.finish();
                return;
            }
        }

        final View selectedMenu;
        if (savedInstanceState != null) {
            selectedMenu = mBottomNavigationView.findViewById(savedInstanceState.getInt(CURRENT_MENU_ID, R.id.bottom_action_home));
        } else {
            selectedMenu = mBottomNavigationView.findViewById(R.id.bottom_action_home);
        }
        if (selectedMenu != null) {
            selectedMenu.performClick();
        }

        // clear the notification if they are not anymore valid
        // i.e the event has been read from another client
        // or deleted it
        // + other actions which require a background listener
        mLiveEventListener = new MXEventListener() {
            @Override
            public void onLiveEventsChunkProcessed(String fromToken, String toToken) {
                // treat any pending URL link workflow, that was started previously
                processIntentUniversalLink();

                if (mClearCacheRequired) {
                    mClearCacheRequired = false;
                    Matrix.getInstance(VectorHomeActivity.this).reloadSessions(VectorHomeActivity.this);
                }
            }

            @Override
            public void onStoreReady() {
                if (null != mSharedFilesIntent) {
                    VectorHomeActivity.this.runOnUiThread(new Runnable() {
                        @Override
                        public void run() {
                            CommonActivityUtils.sendFilesTo(VectorHomeActivity.this, mSharedFilesIntent);
                            mSharedFilesIntent = null;
                        }
                    });
                }
            }
        };

        mSession.getDataHandler().addListener(mLiveEventListener);

        // initialize the public rooms list
        PublicRoomsManager.getInstance().setSession(mSession);
        PublicRoomsManager.getInstance().refreshPublicRoomsCount(null);

        initViews();
    }

    @Override
    protected void onResume() {
        super.onResume();
        MyPresenceManager.createPresenceManager(this, Matrix.getInstance(this).getSessions());
        MyPresenceManager.advertiseAllOnline();

        // Broadcast receiver to stop waiting screen
        registerReceiver(mBrdRcvStopWaitingView, new IntentFilter(BROADCAST_ACTION_STOP_WAITING_VIEW));

        Intent intent = getIntent();

        if (null != mAutomaticallyOpenedRoomParams) {
            runOnUiThread(new Runnable() {
                @Override
                public void run() {
                    CommonActivityUtils.goToRoomPage(VectorHomeActivity.this, mAutomaticallyOpenedRoomParams);
                    mAutomaticallyOpenedRoomParams = null;
                }
            });
        }

        // jump to an external link
        if (null != mUniversalLinkToOpen) {
            intent.putExtra(VectorUniversalLinkReceiver.EXTRA_UNIVERSAL_LINK_URI, mUniversalLinkToOpen);
            this.runOnUiThread(new Runnable() {
                @Override
                public void run() {
                    processIntentUniversalLink();
                    mUniversalLinkToOpen = null;
                }
            });
        }

        if (mSession.isAlive()) {
            addEventsListener();
        }

        if (null != mFloatingActionButton) {
            mFloatingActionButton.show();
        }

        this.runOnUiThread(new Runnable() {
            @Override
            public void run() {
                refreshSlidingMenu();
            }
        });

        mVectorPendingCallView.checkPendingCall();

        // check if the GA accepts to send crash reports.
        // do not display this alert if there is an universal link management
        if (null == GAHelper.useGA(this) && (null == mUseGAAlert) && (null == mUniversalLinkToOpen) && (null == mAutomaticallyOpenedRoomParams)) {
            mUseGAAlert = new AlertDialog.Builder(this);

            mUseGAAlert.setMessage(getApplicationContext().getString(R.string.ga_use_alert_message)).setPositiveButton(getString(R.string.yes), new DialogInterface.OnClickListener() {
                @Override
                public void onClick(DialogInterface dialog, int which) {
                    if (null != VectorApp.getInstance()) {
                        mUseGAAlert = null;
                        GAHelper.setUseGA(VectorHomeActivity.this, true);
                    }
                }
            }).setNegativeButton(getString(R.string.no), new DialogInterface.OnClickListener() {
                @Override
                public void onClick(DialogInterface dialog, int which) {
                    if (null != VectorApp.getInstance()) {
                        mUseGAAlert = null;
                        GAHelper.setUseGA(VectorHomeActivity.this, false);
                    }
                }
            }).show();
        }

        if (!mStorePermissionCheck) {
            mStorePermissionCheck = true;
            CommonActivityUtils.checkPermissions(CommonActivityUtils.REQUEST_CODE_PERMISSION_HOME_ACTIVITY, this);
        }

        if (null != mMemberIdToOpen) {
            Intent startRoomInfoIntent = new Intent(VectorHomeActivity.this, VectorMemberDetailsActivity.class);
            startRoomInfoIntent.putExtra(VectorMemberDetailsActivity.EXTRA_MEMBER_ID, mMemberIdToOpen);
            startRoomInfoIntent.putExtra(VectorMemberDetailsActivity.EXTRA_MATRIX_ID, mSession.getCredentials().userId);
            startActivity(startRoomInfoIntent);
            mMemberIdToOpen = null;
        }

        // https://github.com/vector-im/vector-android/issues/323
        // the tool bar color is not restored on some devices.
        mToolbar.setBackgroundResource(R.color.vector_actionbar_background);

        checkDeviceId();

        mSyncInProgressView.setVisibility(VectorApp.isSessionSyncing(mSession) ? View.VISIBLE : View.GONE);

        displayCryptoCorruption();
    }

    @Override
    public boolean onCreateOptionsMenu(Menu menu) {
        // the application is in a weird state
        if (CommonActivityUtils.shouldRestartApp(this)) {
            return false;
        }

        // Inflate the menu; this adds items to the action bar if it is present.
        getMenuInflater().inflate(R.menu.vector_home, menu);
        return true;
    }

    @Override
    public boolean onOptionsItemSelected(MenuItem item) {
        boolean retCode = true;

        switch (item.getItemId()) {
            // search in rooms content
            case R.id.ic_action_search_room:
                final Intent searchIntent = new Intent(this, VectorUnifiedSearchActivity.class);
                startActivity(searchIntent);
                break;
            case R.id.ic_action_mark_all_as_read:
                //TODO temporary line, remove this when HomeFragment will be plugged
                markAllMessagesAsRead();

                // Will be handle by fragments
                retCode = false;
                break;
            default:
                // not handled item, return the super class implementation value
                retCode = super.onOptionsItemSelected(item);
                break;
        }
        return retCode;
    }

    @Override
    public void onBackPressed() {
        if (mDrawerLayout.isDrawerVisible(GravityCompat.START)) {
            mDrawerLayout.closeDrawer(GravityCompat.START);
            return;
        }

        // Clear backstack
        mFragmentManager.popBackStack(null, FragmentManager.POP_BACK_STACK_INCLUSIVE);

        super.onBackPressed();
    }

    @Override
    protected void onSaveInstanceState(Bundle outState) {
        super.onSaveInstanceState(outState);
        outState.putInt(CURRENT_MENU_ID, mCurrentMenuId);
    }

    @Override
    protected void onPause() {
        super.onPause();

        // Unregister Broadcast receiver
        stopWaitingView();
        try {
            unregisterReceiver(mBrdRcvStopWaitingView);
        } catch (Exception e) {
            Log.e(LOG_TAG, "## onPause() : unregisterReceiver fails " + e.getMessage());
        }

        if (mSession.isAlive()) {
            removeEventsListener();
        }

        synchronized (this) {
            if (null != mRoomCreationViewTimer) {
                mRoomCreationViewTimer.cancel();
                mRoomCreationViewTimer = null;
            }
        }
    }

    @Override
    public void onDestroy() {
        super.onDestroy();

        // release the static instance if it is the current implementation
        if (sharedInstance == this) {
            sharedInstance = null;
        }

        // GA issue : mSession was null
        if ((null != mSession) && mSession.isAlive()) {
            mSession.getDataHandler().removeListener(mLiveEventListener);
        }
    }

    @Override
    public void onLowMemory() {
        super.onLowMemory();
        CommonActivityUtils.onLowMemory(this);
    }

    @Override
    public void onTrimMemory(int level) {
        super.onTrimMemory(level);
        CommonActivityUtils.onTrimMemory(this, level);
    }

    @Override
    protected void onNewIntent(Intent intent) {
        super.onNewIntent(intent);

        mAutomaticallyOpenedRoomParams = (Map<String, Object>) intent.getSerializableExtra(EXTRA_JUMP_TO_ROOM_PARAMS);
        intent.removeExtra(EXTRA_JUMP_TO_ROOM_PARAMS);

        mUniversalLinkToOpen = intent.getParcelableExtra(EXTRA_JUMP_TO_UNIVERSAL_LINK);
        intent.removeExtra(EXTRA_JUMP_TO_UNIVERSAL_LINK);

        mMemberIdToOpen = intent.getStringExtra(EXTRA_MEMBER_ID);
        intent.removeExtra(EXTRA_MEMBER_ID);


        // start waiting view
        if (intent.getBooleanExtra(EXTRA_WAITING_VIEW_STATUS, VectorHomeActivity.WAITING_VIEW_STOP)) {
            showWaitingView();
        } else {
            stopWaitingView();
        }
        intent.removeExtra(EXTRA_WAITING_VIEW_STATUS);

    }

    @Override
    public void onRequestPermissionsResult(int aRequestCode, @NonNull String[] aPermissions, @NonNull int[] aGrantResults) {
<<<<<<< HEAD
        super.onRequestPermissionsResult(aRequestCode, aPermissions, aGrantResults);
=======
>>>>>>> 1d113311
        if (0 == aPermissions.length) {
            Log.e(LOG_TAG, "## onRequestPermissionsResult(): cancelled " + aRequestCode);
        } else if (aRequestCode == CommonActivityUtils.REQUEST_CODE_PERMISSION_HOME_ACTIVITY) {
            Log.w(LOG_TAG, "## onRequestPermissionsResult(): REQUEST_CODE_PERMISSION_HOME_ACTIVITY");
        } else {
            Log.e(LOG_TAG, "## onRequestPermissionsResult(): unknown RequestCode = " + aRequestCode);
        }
    }

    /*
     * *********************************************************************************************
     * UI management
     * *********************************************************************************************
     */

    /**
     * Setup navigation components of the screen (toolbar, etc.)
     */
    private void setupNavigation() {
        // Toolbar
        setSupportActionBar(mToolbar);
        mToolbar.setTitle(R.string.title_activity_home);
        setTitle(R.string.title_activity_home);

        // Bottom navigation view
        mBottomNavigationView.setOnNavigationItemSelectedListener(new BottomNavigationView.OnNavigationItemSelectedListener() {
            @Override
            public boolean onNavigationItemSelected(@NonNull MenuItem item) {
                updateSelectedFragment(item);
                return true;
            }
        });
    }

    /**
     * Update the displayed fragment according to the selected menu
     *
     * @param item menu item selected by the user
     */
    private void updateSelectedFragment(final MenuItem item) {
        if (mCurrentMenuId == item.getItemId()) {
            return;
        }

        Fragment fragment = null;
        String tag = null;
        switch (item.getItemId()) {
            case R.id.bottom_action_home:
                Log.e(LOG_TAG, "onNavigationItemSelected HOME");
                fragment = mFragmentManager.findFragmentByTag(TAG_FRAGMENT_HOME);
                if (fragment == null) {
                    Log.e(LOG_TAG, "onNavigationItemSelected NEW HOME");
                    //fragment = HomeFragment.newInstance();
                    // Use old fragment for now
                    fragment = VectorRecentsListFragment.newInstance(mSession.getCredentials().userId, R.layout.fragment_vector_recents_list);
                }
                tag = TAG_FRAGMENT_HOME;
                break;
            case R.id.bottom_action_favourites:
                Log.e(LOG_TAG, "onNavigationItemSelected FAVOURITES");
                fragment = mFragmentManager.findFragmentByTag(TAG_FRAGMENT_FAVOURITES);
                if (fragment == null) {
                    Log.e(LOG_TAG, "onNavigationItemSelected NEW FAVOURITES");
                    fragment = FavouritesFragment.newInstance();
                }
                tag = TAG_FRAGMENT_FAVOURITES;
                break;
            case R.id.bottom_action_people:
                Log.e(LOG_TAG, "onNavigationItemSelected PEOPLE");
                fragment = mFragmentManager.findFragmentByTag(TAG_FRAGMENT_PEOPLE);
                if (fragment == null) {
                    Log.e(LOG_TAG, "onNavigationItemSelected NEW PEOPLE");
                    fragment = PeopleFragment.newInstance();
                }
                tag = TAG_FRAGMENT_PEOPLE;
                break;
            case R.id.bottom_action_rooms:
                Log.e(LOG_TAG, "onNavigationItemSelected ROOMS");
                fragment = mFragmentManager.findFragmentByTag(TAG_FRAGMENT_ROOMS);
                if (fragment == null) {
                    Log.e(LOG_TAG, "onNavigationItemSelected NEW ROOMS");
                    fragment = RoomsFragment.newInstance();
                }
                tag = TAG_FRAGMENT_ROOMS;
                break;
        }

        mCurrentMenuId = item.getItemId();

        if (fragment != null) {
            resetFilter();
            mFragmentManager.beginTransaction()
                    .replace(R.id.home_recents_list_anchor, fragment, tag)
                    .addToBackStack(tag)
                    .commit();
        }
    }

    /**
     * Init views
     */
    private void initViews() {
        mVectorPendingCallView.setOnClickListener(new View.OnClickListener() {
            @Override
            public void onClick(View v) {
                IMXCall call = VectorCallViewActivity.getActiveCall();
                if (null != call) {
                    final Intent intent = new Intent(VectorHomeActivity.this, VectorCallViewActivity.class);
                    intent.putExtra(VectorCallViewActivity.EXTRA_MATRIX_ID, call.getSession().getCredentials().userId);
                    intent.putExtra(VectorCallViewActivity.EXTRA_CALL_ID, call.getCallId());

                    VectorHomeActivity.this.runOnUiThread(new Runnable() {
                        @Override
                        public void run() {
                            VectorHomeActivity.this.startActivity(intent);
                        }
                    });
                }
            }
        });

        mFloatingActionButton.setOnClickListener(new View.OnClickListener() {
            @Override
            public void onClick(View v) {
                // ignore any action if there is a pending one
                if (View.VISIBLE != mWaitingView.getVisibility()) {
                    Context context = VectorHomeActivity.this;

                    AlertDialog.Builder dialog = new AlertDialog.Builder(context);
                    CharSequence items[] = new CharSequence[]{context.getString(R.string.room_recents_start_chat), context.getString(R.string.room_recents_create_room)};
                    dialog.setSingleChoiceItems(items, 0, new DialogInterface.OnClickListener() {
                        @Override
                        public void onClick(DialogInterface d, int n) {
                            d.cancel();
                            if (0 == n) {
                                invitePeopleToNewRoom();
                            } else {
                                createRoom();
                            }
                        }
                    });

                    dialog.setPositiveButton(R.string.ok, new DialogInterface.OnClickListener() {
                        @Override
                        public void onClick(DialogInterface dialog, int which) {
                            invitePeopleToNewRoom();
                        }
                    });

                    dialog.setNegativeButton(R.string.cancel, null);
                    dialog.show();
                }
            }
        });
    }

    /**
     * Reset the filter
     */
    private void resetFilter() {
        mFilterInput.setText("");
        mFilterInput.clearFocus();
        hideKeyboard();
    }

    /**
     * SHow teh waiting view
     */
    public void showWaitingView() {
        if (null != mWaitingView) {
            mWaitingView.setVisibility(View.VISIBLE);
        }
    }

    /**
     * Hide the waiting view
     */
    public void stopWaitingView() {
        if (null != mWaitingView) {
            mWaitingView.setVisibility(View.GONE);
        }
    }

    /**
     * Hide the keyboard
     */
    private void hideKeyboard() {
        final View view = getCurrentFocus();
        if (view != null) {
            final InputMethodManager inputMethodManager = (InputMethodManager) getSystemService(Context.INPUT_METHOD_SERVICE);
            inputMethodManager.hideSoftInputFromWindow(view.getWindowToken(), 0);
        }
    }

    /*
     * *********************************************************************************************
     * User action management
     * *********************************************************************************************
     */

    @OnEditorAction(R.id.filter_input)
    public boolean onSubmitFilter(TextView v, int actionId, KeyEvent event) {
        if (actionId == EditorInfo.IME_ACTION_SEARCH) {
            applyFilter(mFilterInput.getText().toString());
            return true;
        }
        return false;
    }

    @OnTextChanged(value = R.id.filter_input, callback = OnTextChanged.Callback.AFTER_TEXT_CHANGED)
    public void onFilter(Editable s) {
        applyFilter(s.toString());
    }

    /**
     * Send a read receipt to the latest message of each room in the current session.
     */
    private void markAllMessagesAsRead() {
        showWaitingView();

        mSession.markRoomsAsRead(mSession.getDataHandler().getStore().getRooms(), new ApiCallback<Void>() {
            @Override
            public void onSuccess(Void info) {
                Fragment fragment = getSelectedFragment();

                if (null != fragment) {
                    if (fragment instanceof VectorRecentsListFragment) {
                        ((VectorRecentsListFragment) fragment).refresh();
                    } else if (fragment instanceof AbsHomeFragment) {
                        ((AbsHomeFragment) fragment).onSummariesUpdate();
                    }
                }
                stopWaitingView();
            }

            private void onError(String errorMessage) {
                Log.e(LOG_TAG, "## markAllMessagesAsRead() failed " + errorMessage);
                onSuccess(null);
            }

            @Override
            public void onNetworkError(Exception e) {
                onError(e.getMessage());
            }

            @Override
            public void onMatrixError(MatrixError e) {
                onError(e.getMessage());
            }

            @Override
            public void onUnexpectedError(Exception e) {
                onError(e.getMessage());
            }
        });
    }

    /**
     * Provides the selected fragment.
     *
     * @return the displayed fragment
     */
    private Fragment getSelectedFragment() {
        Fragment fragment = null;
        switch (mCurrentMenuId) {
            case R.id.bottom_action_home:
                fragment = mFragmentManager.findFragmentByTag(TAG_FRAGMENT_HOME);
                break;
            case R.id.bottom_action_favourites:
                fragment = mFragmentManager.findFragmentByTag(TAG_FRAGMENT_FAVOURITES);
                break;
            case R.id.bottom_action_people:
                fragment = mFragmentManager.findFragmentByTag(TAG_FRAGMENT_PEOPLE);
                break;
            case R.id.bottom_action_rooms:
                fragment = mFragmentManager.findFragmentByTag(TAG_FRAGMENT_ROOMS);
                break;
        }

        return fragment;
    }

    /**
     * Communicate the search pattern to the currently displayed fragment
     * Note: fragments will handle the search using @{@link android.widget.Filter} which means
     * asynchronous filtering operations
     *
     * @param pattern
     */
    private void applyFilter(final String pattern) {
        Fragment fragment = getSelectedFragment();

        if (fragment != null && fragment instanceof AbsHomeFragment) {
            //TODO loading wheel ?
            ((AbsHomeFragment) fragment).applyFilter(pattern.trim());
        }

        //TODO add listener to know when filtering is done and dismiss the keyboard
    }

    /**
     * Handle a universal link intent
     *
     * @param intent
     */
    private void handleUniversalLink(final Intent intent) {
        final Uri uri = intent.getParcelableExtra(VectorUniversalLinkReceiver.EXTRA_UNIVERSAL_LINK_URI);
        intent.removeExtra(VectorUniversalLinkReceiver.EXTRA_UNIVERSAL_LINK_URI);

        // detect the room could be opened without waiting the next sync
        HashMap<String, String> params = VectorUniversalLinkReceiver.parseUniversalLink(uri);

        if ((null != params) && params.containsKey(VectorUniversalLinkReceiver.ULINK_ROOM_ID_OR_ALIAS_KEY)) {
            Log.d(LOG_TAG, "Has a valid universal link");

            final String roomIdOrAlias = params.get(VectorUniversalLinkReceiver.ULINK_ROOM_ID_OR_ALIAS_KEY);

            // it is a room ID ?
            if (MXSession.isRoomId(roomIdOrAlias)) {
                Log.d(LOG_TAG, "Has a valid universal link to the room ID " + roomIdOrAlias);
                Room room = mSession.getDataHandler().getRoom(roomIdOrAlias, false);

                if (null != room) {
                    Log.d(LOG_TAG, "Has a valid universal link to a known room");
                    // open the room asap
                    mUniversalLinkToOpen = uri;
                } else {
                    Log.d(LOG_TAG, "Has a valid universal link but the room is not yet known");
                    // wait the next sync
                    intent.putExtra(VectorUniversalLinkReceiver.EXTRA_UNIVERSAL_LINK_URI, uri);
                }
            } else if (MXSession.isRoomAlias(roomIdOrAlias)) {
                Log.d(LOG_TAG, "Has a valid universal link of the room Alias " + roomIdOrAlias);

                // it is a room alias
                // convert the room alias to room Id
                mSession.getDataHandler().roomIdByAlias(roomIdOrAlias, new SimpleApiCallback<String>() {
                    @Override
                    public void onSuccess(String roomId) {
                        Log.d(LOG_TAG, "Retrieve the room ID " + roomId);

                        getIntent().putExtra(VectorUniversalLinkReceiver.EXTRA_UNIVERSAL_LINK_URI, uri);

                        // the room exists, opens it
                        if (null != mSession.getDataHandler().getRoom(roomId, false)) {
                            Log.d(LOG_TAG, "Find the room from room ID : process it");
                            processIntentUniversalLink();
                        } else {
                            Log.d(LOG_TAG, "Don't know the room");
                        }
                    }
                });
            }
        }
    }

    /**
     * Display an alert to warn the user that some crypto data is corrupted.
     */
    private void displayCryptoCorruption() {
        if ((null != mSession) && (null != mSession.getCrypto()) && mSession.getCrypto().isCorrupted()) {
            final String isFirstCryptoAlertKey = "isFirstCryptoAlertKey";

            SharedPreferences preferences = PreferenceManager.getDefaultSharedPreferences(this);

            if (preferences.getBoolean(isFirstCryptoAlertKey, true)) {
                SharedPreferences.Editor editor = preferences.edit();
                editor.putBoolean(isFirstCryptoAlertKey, false);
                editor.commit();

                AlertDialog.Builder alertDialogBuilder = new AlertDialog.Builder(this);
                alertDialogBuilder.setMessage(getString(R.string.e2e_need_log_in_again));

                // set dialog message
                alertDialogBuilder
                        .setCancelable(true)
                        .setNegativeButton(R.string.cancel, new DialogInterface.OnClickListener() {
                            @Override
                            public void onClick(DialogInterface dialog, int which) {
                            }
                        })
                        .setPositiveButton(R.string.ok,
                                new DialogInterface.OnClickListener() {
                                    public void onClick(DialogInterface dialog, int id) {
                                        CommonActivityUtils.logout(VectorApp.getCurrentActivity(), true);
                                    }
                                });
                // create alert dialog
                AlertDialog alertDialog = alertDialogBuilder.create();
                // show it
                alertDialog.show();
            }
        }
    }

    /**
     * Open the room creation with inviting people.
     */
    public void invitePeopleToNewRoom() {
        final Intent settingsIntent = new Intent(VectorHomeActivity.this, VectorRoomCreationActivity.class);
        settingsIntent.putExtra(MXCActionBarActivity.EXTRA_MATRIX_ID, mSession.getMyUserId());
        startActivity(settingsIntent);
    }

    /**
     * Create a room and open the dedicated activity
     */
    private void createRoom() {
        showWaitingView();
        mSession.createRoom(new SimpleApiCallback<String>(VectorHomeActivity.this) {
            @Override
            public void onSuccess(final String roomId) {
                mWaitingView.post(new Runnable() {
                    @Override
                    public void run() {
                        stopWaitingView();

                        HashMap<String, Object> params = new HashMap<>();
                        params.put(VectorRoomActivity.EXTRA_MATRIX_ID, mSession.getMyUserId());
                        params.put(VectorRoomActivity.EXTRA_ROOM_ID, roomId);
                        params.put(VectorRoomActivity.EXTRA_EXPAND_ROOM_HEADER, true);
                        CommonActivityUtils.goToRoomPage(VectorHomeActivity.this, mSession, params);
                    }
                });
            }


            private void onError(final String message) {
                mWaitingView.post(new Runnable() {
                    @Override
                    public void run() {
                        if (null != message) {
                            Toast.makeText(VectorHomeActivity.this, message, Toast.LENGTH_LONG).show();
                        }
                        stopWaitingView();
                    }
                });
            }

            @Override
            public void onNetworkError(Exception e) {
                onError(e.getLocalizedMessage());
            }

            @Override
            public void onMatrixError(final MatrixError e) {
                onError(e.getLocalizedMessage());
            }

            @Override
            public void onUnexpectedError(final Exception e) {
                onError(e.getLocalizedMessage());
            }
        });
    }

    /**
     * Process the content of the current intent to detect universal link data.
     * If data present, it means that the app was started through an URL link, but due
     * to the App was not initialized properly, it has been required to re start the App.
     * <p>
     * To indicate the App has finished its Login/Splash/Home flow, a resume action
     * is sent to the receiver.
     */
    private void processIntentUniversalLink() {
        Intent intent;
        Uri uri;

        if (null != (intent = getIntent())) {
            if (intent.hasExtra(VectorUniversalLinkReceiver.EXTRA_UNIVERSAL_LINK_URI)) {
                Log.d(LOG_TAG, "## processIntentUniversalLink(): EXTRA_UNIVERSAL_LINK_URI present1");
                uri = intent.getParcelableExtra(VectorUniversalLinkReceiver.EXTRA_UNIVERSAL_LINK_URI);

                if (null != uri) {
                    Intent myBroadcastIntent = new Intent(VectorUniversalLinkReceiver.BROADCAST_ACTION_UNIVERSAL_LINK_RESUME);

                    myBroadcastIntent.putExtras(getIntent().getExtras());
                    myBroadcastIntent.putExtra(VectorUniversalLinkReceiver.EXTRA_UNIVERSAL_LINK_SENDER_ID, VectorUniversalLinkReceiver.HOME_SENDER_ID);
                    sendBroadcast(myBroadcastIntent);

                    showWaitingView();

                    // use only once, remove since it has been used
                    intent.removeExtra(VectorUniversalLinkReceiver.EXTRA_UNIVERSAL_LINK_URI);
                    Log.d(LOG_TAG, "## processIntentUniversalLink(): Broadcast BROADCAST_ACTION_UNIVERSAL_LINK_RESUME sent");
                }
            }
        }
    }

    /*
     * *********************************************************************************************
     * Room invitation management
     * *********************************************************************************************
     */
<<<<<<< HEAD

    public List<Room> getRoomInvitations() {
        if (mRoomInvitations == null) {
            mRoomInvitations = new ArrayList<>();
        } else {
            mRoomInvitations.clear();
        }
        if (mDirectChatInvitations == null) {
            mDirectChatInvitations = new ArrayList<>();
        } else {
            mDirectChatInvitations.clear();
        }

        Collection<RoomSummary> roomSummaries = mSession.getDataHandler().getStore().getSummaries();
        for (RoomSummary roomSummary : roomSummaries) {
            String roomSummaryId = roomSummary.getRoomId();
            Room room = mSession.getDataHandler().getStore().getRoom(roomSummaryId);

            // check if the room exists
            // the user conference rooms are not displayed.
            if (room != null && !room.isConferenceUserRoom() && room.isInvited()) {
                if (room.isDirectChatInvitation()) {
                    mDirectChatInvitations.add(room);
                } else {
                    mRoomInvitations.add(room);
                }
            }
            Collections.sort(mDirectChatInvitations, RoomUtils.getRoomsDateComparator(mSession));
            Collections.sort(mRoomInvitations, RoomUtils.getRoomsDateComparator(mSession));
            // the invitations are sorted from the oldest to the more recent one
            Collections.reverse(mDirectChatInvitations);
            Collections.reverse(mRoomInvitations);
        }

        List<Room> roomInvites = new ArrayList<>();
        switch (mCurrentMenuId) {
            case R.id.bottom_action_people:
                roomInvites.addAll(mDirectChatInvitations);
                break;
            case R.id.bottom_action_rooms:
                roomInvites.addAll(mRoomInvitations);
                break;
            default:
                roomInvites.addAll(mDirectChatInvitations);
                roomInvites.addAll(mRoomInvitations);
                break;
=======
    public void stopWaitingView() {
        if (null != mWaitingView) {
            mWaitingView.setVisibility(View.GONE);
>>>>>>> 1d113311
        }

        return roomInvites;
    }

    public void onPreviewRoom(MXSession session, String roomId) {
        String roomAlias = null;

        Room room = session.getDataHandler().getRoom(roomId);
        if ((null != room) && (null != room.getLiveState())) {
            roomAlias = room.getLiveState().getAlias();
        }

        final RoomPreviewData roomPreviewData = new RoomPreviewData(mSession, roomId, null, roomAlias, null);
        CommonActivityUtils.previewRoom(this, roomPreviewData);
    }

    public void onRejectInvitation(final MXSession session, final String roomId) {
        Room room = session.getDataHandler().getRoom(roomId);

        if (null != room) {
            showWaitingView();

            room.leave(new ApiCallback<Void>() {
                @Override
                public void onSuccess(Void info) {
                    runOnUiThread(new Runnable() {
                        @Override
                        public void run() {
                            // clear any pending notification for this room
                            EventStreamService.cancelNotificationsForRoomId(mSession.getMyUserId(), roomId);
                            stopWaitingView();
                        }
                    });
                }

                private void onError(final String message) {
                    runOnUiThread(new Runnable() {
                        @Override
                        public void run() {
                            stopWaitingView();
                            Toast.makeText(VectorHomeActivity.this, message, Toast.LENGTH_LONG).show();
                        }
                    });
                }

                @Override
                public void onNetworkError(Exception e) {
                    onError(e.getLocalizedMessage());
                }

                @Override
                public void onMatrixError(MatrixError e) {
                    onError(e.getLocalizedMessage());
                }

                @Override
                public void onUnexpectedError(Exception e) {
                    onError(e.getLocalizedMessage());
                }
            });
        }
    }

    /*
     * *********************************************************************************************
     * Sliding menu management
     * *********************************************************************************************
     */

    /**
     * Manage the e2e keys export.
     */
    private void exportKeysAndSignOut() {
        View dialogLayout = getLayoutInflater().inflate(R.layout.dialog_export_e2e_keys, null);
        AlertDialog.Builder dialog = new AlertDialog.Builder(this);
        dialog.setTitle(R.string.encryption_export_room_keys);
        dialog.setView(dialogLayout);

        final TextInputEditText passPhrase1EditText = (TextInputEditText) dialogLayout.findViewById(R.id.dialog_e2e_keys_passphrase_edit_text);
        final TextInputEditText passPhrase2EditText = (TextInputEditText) dialogLayout.findViewById(R.id.dialog_e2e_keys_confirm_passphrase_edit_text);
        final Button exportButton = (Button) dialogLayout.findViewById(R.id.dialog_e2e_keys_export_button);
        final TextWatcher textWatcher = new TextWatcher() {
            @Override
            public void beforeTextChanged(CharSequence s, int start, int count, int after) {

            }

            @Override
            public void onTextChanged(CharSequence s, int start, int before, int count) {
                exportButton.setEnabled(!TextUtils.isEmpty(passPhrase1EditText.getText()) && TextUtils.equals(passPhrase1EditText.getText(), passPhrase2EditText.getText()));
            }

            @Override
            public void afterTextChanged(Editable s) {

            }
        };

        passPhrase1EditText.addTextChangedListener(textWatcher);
        passPhrase2EditText.addTextChangedListener(textWatcher);

        exportButton.setEnabled(false);

        final AlertDialog exportDialog = dialog.show();

        exportButton.setOnClickListener(new View.OnClickListener() {
            @Override
            public void onClick(View v) {
                showWaitingView();

                CommonActivityUtils.exportKeys(mSession, passPhrase1EditText.getText().toString(), new ApiCallback<String>() {
                    private void onDone(String message) {
                        stopWaitingView();
                        AlertDialog.Builder alertDialogBuilder = new AlertDialog.Builder(VectorHomeActivity.this);
                        alertDialogBuilder.setMessage(message);

                        // set dialog message
                        alertDialogBuilder
                                .setCancelable(false)
                                .setPositiveButton(R.string.action_sign_out,
                                        new DialogInterface.OnClickListener() {
                                            public void onClick(DialogInterface dialog, int id) {
                                                VectorHomeActivity.this.showWaitingView();
                                                CommonActivityUtils.logout(VectorHomeActivity.this);
                                            }
                                        })
                                .setNegativeButton(R.string.cancel,
                                        new DialogInterface.OnClickListener() {
                                            public void onClick(DialogInterface dialog, int id) {
                                                dialog.cancel();
                                            }
                                        });

                        // create alert dialog
                        AlertDialog alertDialog = alertDialogBuilder.create();
                        // show it
                        alertDialog.show();
                    }

                    @Override
                    public void onSuccess(String filename) {
                        onDone(VectorHomeActivity.this.getString(R.string.encryption_export_saved_as, filename));
                    }

                    @Override
                    public void onNetworkError(Exception e) {
                        onDone(e.getLocalizedMessage());
                    }

                    @Override
                    public void onMatrixError(MatrixError e) {
                        onDone(e.getLocalizedMessage());
                    }

                    @Override
                    public void onUnexpectedError(Exception e) {
                        onDone(e.getLocalizedMessage());
                    }
                });

                exportDialog.dismiss();
            }
        });
    }

    private void refreshSlidingMenu() {
        // use a dedicated view
        NavigationView navigationView = (NavigationView) findViewById(R.id.navigation_view);

        ActionBarDrawerToggle drawerToggle = new ActionBarDrawerToggle(
                this,                  /* host Activity */
                mDrawerLayout,         /* DrawerLayout object */
                mToolbar,
                R.string.action_open,  /* "open drawer" description */
                R.string.action_close  /* "close drawer" description */
        ) {

            public void onDrawerClosed(View view) {
                switch (VectorHomeActivity.this.mSlidingMenuIndex) {
                    case R.id.sliding_menu_settings: {
                        // launch the settings activity
                        final Intent settingsIntent = new Intent(VectorHomeActivity.this, VectorSettingsActivity.class);
                        settingsIntent.putExtra(MXCActionBarActivity.EXTRA_MATRIX_ID, mSession.getMyUserId());
                        VectorHomeActivity.this.startActivity(settingsIntent);
                        break;
                    }

                    case R.id.sliding_menu_send_bug_report: {
                        BugReporter.sendBugReport();
                        break;
                    }

                    case R.id.sliding_menu_sign_out: {
                        AlertDialog.Builder alertDialogBuilder = new AlertDialog.Builder(VectorHomeActivity.this);
                        alertDialogBuilder.setMessage(getString(R.string.action_sign_out_confirmation));

                        // set dialog message
                        alertDialogBuilder
                                .setCancelable(false)
                                .setPositiveButton(R.string.action_sign_out,
                                        new DialogInterface.OnClickListener() {
                                            public void onClick(DialogInterface dialog, int id) {
                                                VectorHomeActivity.this.showWaitingView();
                                                CommonActivityUtils.logout(VectorHomeActivity.this);
                                            }
                                        })
                                .setNeutralButton(R.string.encryption_export_export, new DialogInterface.OnClickListener() {
                                    @Override
                                    public void onClick(DialogInterface dialog, int which) {
                                        dialog.cancel();

                                        VectorHomeActivity.this.runOnUiThread(new Runnable() {
                                            @Override
                                            public void run() {
                                                exportKeysAndSignOut();
                                            }
                                        });
                                    }
                                })
                                .setNegativeButton(R.string.cancel,
                                        new DialogInterface.OnClickListener() {
                                            public void onClick(DialogInterface dialog, int id) {
                                                dialog.cancel();
                                            }
                                        });

                        // create alert dialog
                        AlertDialog alertDialog = alertDialogBuilder.create();
                        // show it
                        alertDialog.show();

                        break;
                    }

                    case R.id.sliding_copyright_terms: {
                        VectorUtils.displayAppCopyright();
                        break;
                    }

                    case R.id.sliding_menu_app_tac: {
                        VectorUtils.displayAppTac();
                        break;
                    }

                    case R.id.sliding_menu_privacy_policy: {
                        VectorUtils.displayAppPrivacyPolicy();
                        break;
                    }

                    case R.id.sliding_menu_third_party_notices: {
                        VectorUtils.displayThirdPartyLicenses();
                        break;
                    }
                }

                VectorHomeActivity.this.mSlidingMenuIndex = -1;
            }

            public void onDrawerOpened(View drawerView) {
            }
        };

        NavigationView.OnNavigationItemSelectedListener listener = new NavigationView.OnNavigationItemSelectedListener() {
            @Override
            public boolean onNavigationItemSelected(MenuItem menuItem) {
                mDrawerLayout.closeDrawers();
                VectorHomeActivity.this.mSlidingMenuIndex = menuItem.getItemId();
                return true;
            }
        };

        navigationView.setNavigationItemSelectedListener(listener);
        mDrawerLayout.setDrawerListener(drawerToggle);

        // display the home and title button
        if (null != getSupportActionBar()) {
            getSupportActionBar().setDisplayHomeAsUpEnabled(true);
            getSupportActionBar().setHomeButtonEnabled(true);
            getSupportActionBar().setHomeAsUpIndicator(getResources().getDrawable(R.drawable.ic_material_menu_white));
        }

        Menu menuNav = navigationView.getMenu();
        MenuItem aboutMenuItem = menuNav.findItem(R.id.sliding_menu_version);

        if (null != aboutMenuItem) {
            String version = this.getString(R.string.room_sliding_menu_version) + " " + VectorUtils.getApplicationVersion(this);
            aboutMenuItem.setTitle(version);
        }

        // init the main menu
        TextView displayNameTextView = (TextView) navigationView.findViewById(R.id.home_menu_main_displayname);

        if (null != displayNameTextView) {
            displayNameTextView.setText(mSession.getMyUser().displayname);
        }

        TextView userIdTextView = (TextView) navigationView.findViewById(R.id.home_menu_main_matrix_id);
        if (null != userIdTextView) {
            userIdTextView.setText(mSession.getMyUserId());
        }

        ImageView mainAvatarView = (ImageView) navigationView.findViewById(R.id.home_menu_main_avatar);

        if (null != mainAvatarView) {
            VectorUtils.loadUserAvatar(this, mSession, mainAvatarView, mSession.getMyUser());
        } else {
            // on Android M, the mNavigationView is not loaded at launch
            // so launch asap it is rendered.
            navigationView.post(new Runnable() {
                @Override
                public void run() {
                    refreshSlidingMenu();
                }
            });
        }
    }

    /**
     * Hide the (+) button for 1 second.
     */
    private void hideRoomCreationViewWithDelay() {
        // the recents list scrolls after restoring
        if (-1 != mScrollToIndex) {
            mScrollToIndex = -1;
            return;
        }
        synchronized (this) {
            if (null != mRoomCreationViewTimer) {
                mRoomCreationViewTimer.cancel();
            }

            if (null != mFloatingActionButton) {
                mFloatingActionButton.hide();
            }

            mRoomCreationViewTimer = new Timer();
            mRoomCreationViewTimer.schedule(new TimerTask() {
                @Override
                public void run() {
                    synchronized (this) {
                        if (null != mRoomCreationViewTimer) {
                            mRoomCreationViewTimer.cancel();
                            mRoomCreationViewTimer = null;
                        }
                    }

                    VectorHomeActivity.this.runOnUiThread(new Runnable() {
                        @Override
                        public void run() {
                            if (null != mFloatingActionButton) {
                                mFloatingActionButton.show();
                            }
                        }
                    });
                }
            }, 1000);
        }
    }


    //==============================================================================================================
    // VOIP call management
    //==============================================================================================================

    /**
     * Start a call with a session Id and a call Id
     *
     * @param sessionId      the session Id
     * @param callId         the call Id
     * @param unknownDevices the unknown e2e devices
     */
    public void startCall(String sessionId, String callId, MXUsersDevicesMap<MXDeviceInfo> unknownDevices) {
        // sanity checks
        if ((null != sessionId) && (null != callId)) {
            final Intent intent = new Intent(VectorHomeActivity.this, InComingCallActivity.class);

            intent.putExtra(VectorCallViewActivity.EXTRA_MATRIX_ID, sessionId);
            intent.putExtra(VectorCallViewActivity.EXTRA_CALL_ID, callId);

            if (null != unknownDevices) {
                intent.putExtra(VectorCallViewActivity.EXTRA_UNKNOWN_DEVICES, unknownDevices);
            }

            runOnUiThread(new Runnable() {
                @Override
                public void run() {
                    VectorHomeActivity.this.startActivity(intent);
                }
            });
        }
    }

    /**
     * End of call management.
     *
     * @param call the ended call/
     */
    public void onCallEnd(IMXCall call) {
        if (null != call) {
            String callId = call.getCallId();
            // either the call view has been put in background
            // or the ringing started because of a notified call in lockscreen (the callview was never created)
            final boolean isActiveCall = VectorCallViewActivity.isBackgroundedCallId(callId) ||
                    (!mSession.mCallsManager.hasActiveCalls() && IMXCall.CALL_STATE_CREATED.equals(call.getCallState()));

            VectorHomeActivity.this.runOnUiThread(new Runnable() {
                @Override
                public void run() {
                    if (isActiveCall) {
                        // suspend the app if required
                        VectorApp.getInstance().onCallEnd();
                        // hide the view
                        mVectorPendingCallView.checkPendingCall();
                        // clear call in progress notification
                        EventStreamService.checkDisplayedNotification();
                        // and play a lovely sound
                        VectorCallSoundManager.startEndCallSound();
                    }
                }
            });
        }
    }

    //==============================================================================================================
    // encryption
    //==============================================================================================================

    private static final String NO_DEVICE_ID_WARNING_KEY = "NO_DEVICE_ID_WARNING_KEY";

    /**
     * In case of the app update for the e2e encryption, the app starts with no device id provided by the homeserver.
     * Ask the user to login again in order to enable e2e. Ask it once
     */
    private void checkDeviceId() {
        final SharedPreferences preferences = PreferenceManager.getDefaultSharedPreferences(this);

        if (preferences.getBoolean(NO_DEVICE_ID_WARNING_KEY, true)) {
            SharedPreferences.Editor editor = preferences.edit();
            editor.putBoolean(NO_DEVICE_ID_WARNING_KEY, false);
            editor.commit();

            if (TextUtils.isEmpty(mSession.getCredentials().deviceId)) {
                new AlertDialog.Builder(VectorApp.getCurrentActivity())
                        .setMessage(R.string.e2e_enabling_on_app_update)
                        .setPositiveButton(R.string.ok, new DialogInterface.OnClickListener() {
                            @Override
                            public void onClick(DialogInterface dialog, int which) {
                                dialog.dismiss();
                                CommonActivityUtils.logout(VectorHomeActivity.this, true);
                            }
                        })
                        .setNegativeButton(R.string.later, new DialogInterface.OnClickListener() {
                            @Override
                            public void onClick(DialogInterface dialog, int which) {
                                dialog.dismiss();
                            }
                        })
                        .create()
                        .show();
            }
        }
    }

    //==============================================================================================================
    // Events listener
    //==============================================================================================================

    /**
     * Warn the displayed fragment about summary updates.
     */
    private void dispatchOnSummariesUpdate() {
        Fragment fragment = getSelectedFragment();

        if ((null != fragment) && (fragment instanceof AbsHomeFragment)) {
            ((AbsHomeFragment) fragment).onSummariesUpdate();
        }
    }

    /**
     * Add a MXEventListener to the session listeners.
     */
    private void addEventsListener() {
        mEventsListener = new MXEventListener() {
            // set to true when a refresh must be triggered
            private boolean mRefreshOnChunkEnd = false;

            private void onForceRefresh() {
                if (View.VISIBLE != mSyncInProgressView.getVisibility()) {
                    dispatchOnSummariesUpdate();
                }
            }

            @Override
            public void onAccountInfoUpdate(MyUser myUser) {
                refreshSlidingMenu();
            }

            @Override
            public void onInitialSyncComplete(String toToken) {
                Log.d(LOG_TAG, "## onInitialSyncComplete()");
                dispatchOnSummariesUpdate();
            }

            @Override
            public void onLiveEventsChunkProcessed(String fromToken, String toToken) {
                if ((VectorApp.getCurrentActivity() == VectorHomeActivity.this) && mRefreshOnChunkEnd) {
                    dispatchOnSummariesUpdate();
                }

                mRefreshOnChunkEnd = false;

                mSyncInProgressView.setVisibility(View.GONE);
            }

            @Override
            public void onLiveEvent(final Event event, final RoomState roomState) {
                String eventType = event.getType();

                // refresh the UI at the end of the next events chunk
                mRefreshOnChunkEnd |= ((event.roomId != null) && RoomSummary.isSupportedEvent(event)) ||
                        Event.EVENT_TYPE_STATE_ROOM_MEMBER.equals(eventType) ||
                        Event.EVENT_TYPE_TAGS.equals(eventType) ||
                        Event.EVENT_TYPE_REDACTION.equals(eventType) ||
                        Event.EVENT_TYPE_RECEIPT.equals(eventType) ||
                        Event.EVENT_TYPE_STATE_ROOM_AVATAR.equals(eventType) ||
                        Event.EVENT_TYPE_STATE_ROOM_THIRD_PARTY_INVITE.equals(eventType);

                // highlight notified messages
                // the SDK only highlighted invitation messages
                // it lets the application chooses the behaviour.
                ViewedRoomTracker rTracker = ViewedRoomTracker.getInstance();
                String viewedRoomId = rTracker.getViewedRoomId();
                String fromMatrixId = rTracker.getMatrixId();
                String matrixId = mSession.getCredentials().userId;

                // If we're not currently viewing this room or not sent by myself, increment the unread count
                if ((!TextUtils.equals(event.roomId, viewedRoomId) || !TextUtils.equals(matrixId, fromMatrixId)) && !TextUtils.equals(event.getSender(), matrixId)) {
                    RoomSummary summary = mSession.getDataHandler().getStore().getSummary(event.roomId);
                    if (null != summary) {
                        summary.setHighlighted(summary.isHighlighted() || EventUtils.shouldHighlight(mSession, event));
                    }
                }
            }

            @Override
            public void onReceiptEvent(String roomId, List<String> senderIds) {
                // refresh only if the current user read some messages (to update the unread messages counters)
                mRefreshOnChunkEnd |= (senderIds.indexOf(mSession.getCredentials().userId) >= 0);
            }

            @Override
            public void onRoomTagEvent(String roomId) {
                mRefreshOnChunkEnd = true;
            }

            @Override
            public void onStoreReady() {
                onForceRefresh();
            }

            @Override
            public void onLeaveRoom(final String roomId) {
                // clear any pending notification for this room
                EventStreamService.cancelNotificationsForRoomId(mSession.getMyUserId(), roomId);
                onForceRefresh();
            }

            @Override
            public void onNewRoom(String roomId) {
                onForceRefresh();
            }

            @Override
            public void onJoinRoom(String roomId) {
                onForceRefresh();
            }

            @Override
            public void onDirectMessageChatRoomsListUpdate() {
                mRefreshOnChunkEnd = true;
            }

            @Override
            public void onEventDecrypted(Event event) {
                RoomSummary summary = mSession.getDataHandler().getStore().getSummary(event.roomId);

                if (null != summary) {
                    // test if the latest event is refreshed
                    Event latestReceivedEvent = summary.getLatestReceivedEvent();
                    if ((null != latestReceivedEvent) && TextUtils.equals(latestReceivedEvent.eventId, event.eventId)) {
                        dispatchOnSummariesUpdate();
                    }
                }
            }
        };

        mSession.getDataHandler().addListener(mEventsListener);
    }

    /**
     * Remove the MXEventListener to the session listeners.
     */
    private void removeEventsListener() {
        if (mSession.isAlive()) {
            mSession.getDataHandler().removeListener(mEventsListener);
        }
    }
}<|MERGE_RESOLUTION|>--- conflicted
+++ resolved
@@ -60,11 +60,7 @@
 import org.matrix.androidsdk.crypto.data.MXUsersDevicesMap;
 import org.matrix.androidsdk.data.MyUser;
 import org.matrix.androidsdk.data.Room;
-<<<<<<< HEAD
 import org.matrix.androidsdk.data.RoomPreviewData;
-=======
-import org.matrix.androidsdk.data.RoomState;
->>>>>>> 1d113311
 import org.matrix.androidsdk.data.RoomSummary;
 import org.matrix.androidsdk.listeners.MXEventListener;
 import org.matrix.androidsdk.rest.callback.ApiCallback;
@@ -629,10 +625,7 @@
 
     @Override
     public void onRequestPermissionsResult(int aRequestCode, @NonNull String[] aPermissions, @NonNull int[] aGrantResults) {
-<<<<<<< HEAD
         super.onRequestPermissionsResult(aRequestCode, aPermissions, aGrantResults);
-=======
->>>>>>> 1d113311
         if (0 == aPermissions.length) {
             Log.e(LOG_TAG, "## onRequestPermissionsResult(): cancelled " + aRequestCode);
         } else if (aRequestCode == CommonActivityUtils.REQUEST_CODE_PERMISSION_HOME_ACTIVITY) {
@@ -1128,7 +1121,6 @@
      * Room invitation management
      * *********************************************************************************************
      */
-<<<<<<< HEAD
 
     public List<Room> getRoomInvitations() {
         if (mRoomInvitations == null) {
@@ -1175,11 +1167,6 @@
                 roomInvites.addAll(mDirectChatInvitations);
                 roomInvites.addAll(mRoomInvitations);
                 break;
-=======
-    public void stopWaitingView() {
-        if (null != mWaitingView) {
-            mWaitingView.setVisibility(View.GONE);
->>>>>>> 1d113311
         }
 
         return roomInvites;
